#include "cuda-command.h"
#include "cuda-device.h"
#include "cuda-pipeline.h"
#include "cuda-buffer.h"
#include "cuda-query.h"
#include "cuda-shader-object-layout.h"
#include "cuda-acceleration-structure.h"
#include "cuda-shader-table.h"
#include "cuda-shader-object.h"
#include "../command-list.h"
#include "../strings.h"

namespace rhi::cuda {

class CommandExecutor
{
public:
    DeviceImpl* m_device;
    CUstream m_stream;

    bool m_computePassActive = false;
    bool m_computeStateValid = false;
    RefPtr<ComputePipelineImpl> m_computePipeline;

#if SLANG_RHI_ENABLE_OPTIX
    bool m_rayTracingPassActive = false;
    bool m_rayTracingStateValid = false;
    RefPtr<RayTracingPipelineImpl> m_rayTracingPipeline;
    RefPtr<ShaderTableImpl> m_shaderTable;
    ShaderTableImpl::Instance* m_shaderTableInstance = nullptr;
#endif

    BindingDataImpl* m_bindingData = nullptr;

    CommandExecutor(DeviceImpl* device, CUstream stream)
        : m_device(device)
        , m_stream(stream)
    {
    }

    Result execute(CommandBufferImpl* commandBuffer);

    void cmdCopyBuffer(const commands::CopyBuffer& cmd);
    void cmdCopyTexture(const commands::CopyTexture& cmd);
    void cmdCopyTextureToBuffer(const commands::CopyTextureToBuffer& cmd);
    void cmdClearBuffer(const commands::ClearBuffer& cmd);
    void cmdClearTextureFloat(const commands::ClearTextureFloat& cmd);
    void cmdClearTextureUint(const commands::ClearTextureUint& cmd);
    void cmdClearTextureDepthStencil(const commands::ClearTextureDepthStencil& cmd);
    void cmdUploadTextureData(const commands::UploadTextureData& cmd);
    void cmdResolveQuery(const commands::ResolveQuery& cmd);
    void cmdBeginRenderPass(const commands::BeginRenderPass& cmd);
    void cmdEndRenderPass(const commands::EndRenderPass& cmd);
    void cmdSetRenderState(const commands::SetRenderState& cmd);
    void cmdDraw(const commands::Draw& cmd);
    void cmdDrawIndexed(const commands::DrawIndexed& cmd);
    void cmdDrawIndirect(const commands::DrawIndirect& cmd);
    void cmdDrawIndexedIndirect(const commands::DrawIndexedIndirect& cmd);
    void cmdDrawMeshTasks(const commands::DrawMeshTasks& cmd);
    void cmdBeginComputePass(const commands::BeginComputePass& cmd);
    void cmdEndComputePass(const commands::EndComputePass& cmd);
    void cmdSetComputeState(const commands::SetComputeState& cmd);
    void cmdDispatchCompute(const commands::DispatchCompute& cmd);
    void cmdDispatchComputeIndirect(const commands::DispatchComputeIndirect& cmd);
    void cmdBeginRayTracingPass(const commands::BeginRayTracingPass& cmd);
    void cmdEndRayTracingPass(const commands::EndRayTracingPass& cmd);
    void cmdSetRayTracingState(const commands::SetRayTracingState& cmd);
    void cmdDispatchRays(const commands::DispatchRays& cmd);
    void cmdBuildAccelerationStructure(const commands::BuildAccelerationStructure& cmd);
    void cmdCopyAccelerationStructure(const commands::CopyAccelerationStructure& cmd);
    void cmdQueryAccelerationStructureProperties(const commands::QueryAccelerationStructureProperties& cmd);
    void cmdSerializeAccelerationStructure(const commands::SerializeAccelerationStructure& cmd);
    void cmdDeserializeAccelerationStructure(const commands::DeserializeAccelerationStructure& cmd);
    void cmdConvertCooperativeVectorMatrix(const commands::ConvertCooperativeVectorMatrix& cmd);
    void cmdSetBufferState(const commands::SetBufferState& cmd);
    void cmdSetTextureState(const commands::SetTextureState& cmd);
    void cmdPushDebugGroup(const commands::PushDebugGroup& cmd);
    void cmdPopDebugGroup(const commands::PopDebugGroup& cmd);
    void cmdInsertDebugMarker(const commands::InsertDebugMarker& cmd);
    void cmdWriteTimestamp(const commands::WriteTimestamp& cmd);
    void cmdExecuteCallback(const commands::ExecuteCallback& cmd);
};

Result CommandExecutor::execute(CommandBufferImpl* commandBuffer)
{
#define NOT_IMPLEMENTED(cmd)                                                                                           \
    m_device->handleMessage(DebugMessageType::Warning, DebugMessageSource::Layer, cmd " command not implemented");

    // Upload constant buffer data
    commandBuffer->m_constantBufferPool.upload(m_stream);

    const CommandList& commandList = commandBuffer->m_commandList;
    auto command = commandList.getCommands();
    while (command)
    {
#define SLANG_RHI_COMMAND_EXECUTE_X(x)                                                                                 \
    case CommandID::x:                                                                                                 \
        cmd##x(commandList.getCommand<commands::x>(command));                                                          \
        break;

        switch (command->id)
        {
            SLANG_RHI_COMMANDS(SLANG_RHI_COMMAND_EXECUTE_X);
        }

#undef SLANG_RHI_COMMAND_EXECUTE_X

        command = command->next;
    }

#undef NOT_IMPLEMENTED

    return SLANG_OK;
}

#define NOT_SUPPORTED(x) m_device->printWarning(x " command is not supported!")

void CommandExecutor::cmdCopyBuffer(const commands::CopyBuffer& cmd)
{
    BufferImpl* dst = checked_cast<BufferImpl*>(cmd.dst);
    BufferImpl* src = checked_cast<BufferImpl*>(cmd.src);
    SLANG_CUDA_ASSERT_ON_FAIL(cuMemcpy(
        (CUdeviceptr)((uint8_t*)dst->m_cudaMemory + cmd.dstOffset),
        (CUdeviceptr)((uint8_t*)src->m_cudaMemory + cmd.srcOffset),
        cmd.size
    ));
}

void CommandExecutor::cmdCopyTexture(const commands::CopyTexture& cmd)
{
    TextureImpl* dst = checked_cast<TextureImpl*>(cmd.dst);
    TextureImpl* src = checked_cast<TextureImpl*>(cmd.src);

    SubresourceRange dstSubresource = cmd.dstSubresource;
    const Offset3D& dstOffset = cmd.dstOffset;
    SubresourceRange srcSubresource = cmd.srcSubresource;
    const Offset3D& srcOffset = cmd.srcOffset;
    const Extent3D& extent = cmd.extent;

    // Fix up sub resource ranges if they are 0 (meaning use entire range)
    if (dstSubresource.layerCount == 0)
        dstSubresource.layerCount = dst->m_desc.getLayerCount();
    if (dstSubresource.mipCount == 0)
        dstSubresource.mipCount = dst->m_desc.mipCount;
    if (srcSubresource.layerCount == 0)
        srcSubresource.layerCount = src->m_desc.getLayerCount();
    if (srcSubresource.mipCount == 0)
        srcSubresource.mipCount = src->m_desc.mipCount;

    const FormatInfo& formatInfo = getFormatInfo(src->m_desc.format);
    Extent3D srcTextureSize = src->m_desc.size;

    // Copy each layer and mip level
    for (uint32_t layerOffset = 0; layerOffset < srcSubresource.layerCount; layerOffset++)
    {
        uint32_t srcLayer = srcSubresource.layer + layerOffset;
        uint32_t dstLayer = dstSubresource.layer + layerOffset;

        for (uint32_t mipOffset = 0; mipOffset < srcSubresource.mipCount; mipOffset++)
        {
            uint32_t srcMip = srcSubresource.mip + mipOffset;
            uint32_t dstMip = dstSubresource.mip + mipOffset;

            // Calculate adjusted extents. Note it is required and enforced
            // by debug layer that if 'remaining texture' is used, src and
            // dst offsets are the same.
            Extent3D srcMipSize = calcMipSize(srcTextureSize, srcMip);
            Extent3D adjustedExtent = extent;
            if (adjustedExtent.width == kRemainingTextureSize)
            {
                SLANG_RHI_ASSERT(srcOffset.x == dstOffset.x);
                adjustedExtent.width = srcMipSize.width - srcOffset.x;
            }
            if (adjustedExtent.height == kRemainingTextureSize)
            {
                SLANG_RHI_ASSERT(srcOffset.y == dstOffset.y);
                adjustedExtent.height = srcMipSize.height - srcOffset.y;
            }
            if (adjustedExtent.depth == kRemainingTextureSize)
            {
                SLANG_RHI_ASSERT(srcOffset.z == dstOffset.z);
                adjustedExtent.depth = srcMipSize.depth - srcOffset.z;
            }

            CUarray srcArray = src->m_cudaArray;
            CUarray dstArray = dst->m_cudaArray;

            // Get the appropriate mip level if using mipmapped arrays
            if (src->m_cudaMipMappedArray)
            {
                SLANG_CUDA_ASSERT_ON_FAIL(cuMipmappedArrayGetLevel(&srcArray, src->m_cudaMipMappedArray, srcMip));
            }
            if (dst->m_cudaMipMappedArray)
            {
                SLANG_CUDA_ASSERT_ON_FAIL(cuMipmappedArrayGetLevel(&dstArray, dst->m_cudaMipMappedArray, dstMip));
            }

            CUDA_MEMCPY3D copyParam = {};
            copyParam.srcMemoryType = CU_MEMORYTYPE_ARRAY;
            copyParam.srcArray = srcArray;
            copyParam.srcXInBytes = widthInBlocks(formatInfo, srcOffset.x) * formatInfo.blockSizeInBytes;
            copyParam.srcY = heightInBlocks(formatInfo, srcOffset.y);
            copyParam.srcZ = srcOffset.z + srcLayer;

            copyParam.dstMemoryType = CU_MEMORYTYPE_ARRAY;
            copyParam.dstArray = dstArray;
            copyParam.dstXInBytes = widthInBlocks(formatInfo, dstOffset.x) * formatInfo.blockSizeInBytes;
            copyParam.dstY = heightInBlocks(formatInfo, dstOffset.y);
            copyParam.dstZ = dstOffset.z + dstLayer;

            copyParam.WidthInBytes = widthInBlocks(formatInfo, adjustedExtent.width) * formatInfo.blockSizeInBytes;
            copyParam.Height = heightInBlocks(formatInfo, adjustedExtent.height);
            copyParam.Depth = adjustedExtent.depth;

            SLANG_CUDA_ASSERT_ON_FAIL(cuMemcpy3D(&copyParam));
        }
    }
}

void CommandExecutor::cmdCopyTextureToBuffer(const commands::CopyTextureToBuffer& cmd)
{
    BufferImpl* dst = checked_cast<BufferImpl*>(cmd.dst);
    TextureImpl* src = checked_cast<TextureImpl*>(cmd.src);

    const TextureDesc& srcDesc = src->getDesc();
    Extent3D textureSize = srcDesc.size;
    const FormatInfo& formatInfo = getFormatInfo(srcDesc.format);

    const uint64_t dstOffset = cmd.dstOffset;
    const Size dstRowPitch = cmd.dstRowPitch;
    uint32_t srcLayer = cmd.srcLayer;
    uint32_t srcMip = cmd.srcMip;
    const Offset3D& srcOffset = cmd.srcOffset;
    const Extent3D& extent = cmd.extent;

    // Calculate adjusted extents. Note it is required and enforced
    // by debug layer that if 'remaining texture' is used, src and
    // dst offsets are the same.
    Extent3D srcMipSize = calcMipSize(textureSize, srcMip);
    Extent3D adjustedExtent = extent;
    if (adjustedExtent.width == kRemainingTextureSize)
    {
        SLANG_RHI_ASSERT(srcMipSize.width >= srcOffset.x);
        adjustedExtent.width = srcMipSize.width - srcOffset.x;
    }
    if (adjustedExtent.height == kRemainingTextureSize)
    {
        SLANG_RHI_ASSERT(srcMipSize.height >= srcOffset.y);
        adjustedExtent.height = srcMipSize.height - srcOffset.y;
    }
    if (adjustedExtent.depth == kRemainingTextureSize)
    {
        SLANG_RHI_ASSERT(srcMipSize.depth >= srcOffset.z);
        adjustedExtent.depth = srcMipSize.depth - srcOffset.z;
    }

    // Align extents to block size
    adjustedExtent.width = math::calcAligned(adjustedExtent.width, formatInfo.blockWidth);
    adjustedExtent.height = math::calcAligned(adjustedExtent.height, formatInfo.blockHeight);

    // z is either base array layer or z offset depending on whether this is 3D or array texture
    SLANG_RHI_ASSERT(srcLayer == 0 || srcOffset.z == 0);
    uint32_t z = srcOffset.z + srcLayer;

    CUarray srcArray = src->m_cudaArray;

    // Get the appropriate mip level if using mipmapped arrays
    if (src->m_cudaMipMappedArray)
    {
        SLANG_CUDA_ASSERT_ON_FAIL(cuMipmappedArrayGetLevel(&srcArray, src->m_cudaMipMappedArray, srcMip));
    }

    CUDA_MEMCPY3D copyParam = {};
    copyParam.srcMemoryType = CU_MEMORYTYPE_ARRAY;
    copyParam.srcArray = srcArray;
    copyParam.srcXInBytes = widthInBlocks(formatInfo, srcOffset.x) * formatInfo.blockSizeInBytes;
    copyParam.srcY = heightInBlocks(formatInfo, srcOffset.y);
    copyParam.srcZ = z;

    copyParam.dstMemoryType = CU_MEMORYTYPE_DEVICE;
    copyParam.dstDevice = (CUdeviceptr)((uint8_t*)dst->m_cudaMemory + dstOffset);
    copyParam.dstPitch = dstRowPitch;

    copyParam.WidthInBytes = widthInBlocks(formatInfo, adjustedExtent.width) * formatInfo.blockSizeInBytes;
    copyParam.Height = heightInBlocks(formatInfo, adjustedExtent.height);
    copyParam.Depth = adjustedExtent.depth;

    SLANG_CUDA_ASSERT_ON_FAIL(cuMemcpy3D(&copyParam));
}

void CommandExecutor::cmdClearBuffer(const commands::ClearBuffer& cmd)
{
    BufferImpl* buffer = checked_cast<BufferImpl*>(cmd.buffer);
    SLANG_CUDA_ASSERT_ON_FAIL(cuMemsetD32((CUdeviceptr)buffer->m_cudaMemory + cmd.range.offset, 0, cmd.range.size / 4));
}

void CommandExecutor::cmdClearTextureFloat(const commands::ClearTextureFloat& cmd)
{
    m_device->m_clearEngine
        .clearTextureFloat(m_stream, checked_cast<TextureImpl*>(cmd.texture), cmd.subresourceRange, cmd.clearValue);
}

void CommandExecutor::cmdClearTextureUint(const commands::ClearTextureUint& cmd)
{
    m_device->m_clearEngine
        .clearTextureUint(m_stream, checked_cast<TextureImpl*>(cmd.texture), cmd.subresourceRange, cmd.clearValue);
}

void CommandExecutor::cmdClearTextureDepthStencil(const commands::ClearTextureDepthStencil& cmd)
{
    SLANG_UNUSED(cmd);
    NOT_SUPPORTED(S_CommandEncoder_clearTextureDepthStencil);
}

void CommandExecutor::cmdUploadTextureData(const commands::UploadTextureData& cmd)
{
    auto dst = checked_cast<TextureImpl*>(cmd.dst);
    SubresourceRange subresourceRange = cmd.subresourceRange;

    SubresourceLayout* srLayout = cmd.layouts;
    Offset bufferOffset = cmd.srcOffset;
    auto buffer = checked_cast<BufferImpl*>(cmd.srcBuffer);

    const FormatInfo& formatInfo = getFormatInfo(dst->m_desc.format);

    for (uint32_t layerOffset = 0; layerOffset < subresourceRange.layerCount; layerOffset++)
    {
        uint32_t layer = subresourceRange.layer + layerOffset;
        for (uint32_t mipOffset = 0; mipOffset < subresourceRange.mipCount; mipOffset++)
        {
            uint32_t mip = subresourceRange.mip + mipOffset;

            CUarray dstArray = dst->m_cudaArray;
            if (dst->m_cudaMipMappedArray)
            {
                SLANG_CUDA_ASSERT_ON_FAIL(cuMipmappedArrayGetLevel(&dstArray, dst->m_cudaMipMappedArray, mip));
            }

            CUDA_MEMCPY3D copyParam = {};
            copyParam.dstMemoryType = CU_MEMORYTYPE_ARRAY;
            copyParam.dstArray = dstArray;
            copyParam.dstXInBytes = widthInBlocks(formatInfo, cmd.offset.x) * formatInfo.blockSizeInBytes;
            copyParam.dstY = heightInBlocks(formatInfo, cmd.offset.y);
            copyParam.dstZ = cmd.offset.z + layer;
            copyParam.srcMemoryType = CU_MEMORYTYPE_DEVICE;
            copyParam.srcDevice = (CUdeviceptr)((uint8_t*)buffer->m_cudaMemory + bufferOffset);
            copyParam.srcPitch = srLayout->rowPitch;
            copyParam.WidthInBytes = widthInBlocks(formatInfo, srLayout->size.width) * formatInfo.blockSizeInBytes;
            copyParam.Height = heightInBlocks(formatInfo, srLayout->size.height);
            copyParam.Depth = srLayout->size.depth;
            SLANG_CUDA_ASSERT_ON_FAIL(cuMemcpy3D(&copyParam));

            bufferOffset += srLayout->sizeInBytes;
            srLayout++;
        }
    }
}

void CommandExecutor::cmdResolveQuery(const commands::ResolveQuery& cmd)
{
    SLANG_UNUSED(cmd);
    NOT_SUPPORTED(S_CommandEncoder_resolveQuery);
}

void CommandExecutor::cmdBeginRenderPass(const commands::BeginRenderPass& cmd)
{
    SLANG_UNUSED(cmd);
    NOT_SUPPORTED(S_CommandEncoder_beginRenderPass);
}

void CommandExecutor::cmdEndRenderPass(const commands::EndRenderPass& cmd)
{
    SLANG_UNUSED(cmd);
}

void CommandExecutor::cmdSetRenderState(const commands::SetRenderState& cmd)
{
    SLANG_UNUSED(cmd);
}

void CommandExecutor::cmdDraw(const commands::Draw& cmd)
{
    SLANG_UNUSED(cmd);
    NOT_SUPPORTED(S_RenderPassEncoder_draw);
}

void CommandExecutor::cmdDrawIndexed(const commands::DrawIndexed& cmd)
{
    SLANG_UNUSED(cmd);
    NOT_SUPPORTED(S_RenderPassEncoder_drawIndexed);
}

void CommandExecutor::cmdDrawIndirect(const commands::DrawIndirect& cmd)
{
    SLANG_UNUSED(cmd);
    NOT_SUPPORTED(S_RenderPassEncoder_drawIndirect);
}

void CommandExecutor::cmdDrawIndexedIndirect(const commands::DrawIndexedIndirect& cmd)
{
    SLANG_UNUSED(cmd);
    NOT_SUPPORTED(S_RenderPassEncoder_drawIndexedIndirect);
}

void CommandExecutor::cmdDrawMeshTasks(const commands::DrawMeshTasks& cmd)
{
    SLANG_UNUSED(cmd);
    NOT_SUPPORTED(S_RenderPassEncoder_drawMeshTasks);
}

void CommandExecutor::cmdBeginComputePass(const commands::BeginComputePass& cmd)
{
    m_computePassActive = true;
}

void CommandExecutor::cmdEndComputePass(const commands::EndComputePass& cmd)
{
    m_computePassActive = false;
}

void CommandExecutor::cmdSetComputeState(const commands::SetComputeState& cmd)
{
    if (!m_computePassActive)
        return;

    m_computePipeline = checked_cast<ComputePipelineImpl*>(cmd.pipeline);
    m_bindingData = static_cast<BindingDataImpl*>(cmd.bindingData);
    m_computeStateValid = m_computePipeline && m_bindingData;
}

void CommandExecutor::cmdDispatchCompute(const commands::DispatchCompute& cmd)
{
    if (!m_computeStateValid)
        return;

    ComputePipelineImpl* computePipeline = m_computePipeline;
    BindingDataImpl* bindingData = m_bindingData;

    SLANG_RHI_ASSERT(computePipeline->m_kernelIndex < bindingData->entryPointCount);
    const auto& entryPointData = bindingData->entryPoints[computePipeline->m_kernelIndex];

    // Copy global parameter data to the `SLANG_globalParams` symbol.
    {
        CUdeviceptr globalParamsSymbol = 0;
        size_t globalParamsSymbolSize = 0;
        CUresult result = cuModuleGetGlobal(
            &globalParamsSymbol,
            &globalParamsSymbolSize,
            computePipeline->m_module,
            "SLANG_globalParams"
        );
        if (result == CUDA_SUCCESS)
        {
            SLANG_RHI_ASSERT(globalParamsSymbolSize == bindingData->globalParamsSize);
            SLANG_CUDA_ASSERT_ON_FAIL(
                cuMemcpyAsync(globalParamsSymbol, bindingData->globalParams, globalParamsSymbolSize, m_stream)
            );
        }
    }
    //
    // The argument data for the entry-point parameters are already
    // stored in host memory, as expected by cuLaunchKernel.
    //
    SLANG_RHI_ASSERT(entryPointData.size >= computePipeline->m_paramBufferSize);
    void* extraOptions[] = {
        CU_LAUNCH_PARAM_BUFFER_POINTER,
        (void*)entryPointData.data,
        CU_LAUNCH_PARAM_BUFFER_SIZE,
        (void*)&computePipeline->m_paramBufferSize,
        CU_LAUNCH_PARAM_END,
    };

    // Once we have all the necessary data extracted and/or
    // set up, we can launch the kernel and see what happens.
    //
    SLANG_CUDA_ASSERT_ON_FAIL(cuLaunchKernel(
        computePipeline->m_function,
        cmd.x,
        cmd.y,
        cmd.z,
        computePipeline->m_threadGroupSize[0],
        computePipeline->m_threadGroupSize[1],
        computePipeline->m_threadGroupSize[2],
        computePipeline->m_sharedMemorySize,
        m_stream,
        nullptr,
        extraOptions
    ));
}

void CommandExecutor::cmdDispatchComputeIndirect(const commands::DispatchComputeIndirect& cmd)
{
    SLANG_UNUSED(cmd);
    NOT_SUPPORTED(S_ComputePassEncoder_dispatchComputeIndirect);
}

void CommandExecutor::cmdBeginRayTracingPass(const commands::BeginRayTracingPass& cmd)
{
    SLANG_UNUSED(cmd);
#if SLANG_RHI_ENABLE_OPTIX
    m_rayTracingPassActive = true;
#else
    NOT_SUPPORTED(S_CommandEncoder_beginRayTracingPass);
#endif
}

void CommandExecutor::cmdEndRayTracingPass(const commands::EndRayTracingPass& cmd)
{
    SLANG_UNUSED(cmd);
#if SLANG_RHI_ENABLE_OPTIX
    m_rayTracingPassActive = false;
#endif
}

void CommandExecutor::cmdSetRayTracingState(const commands::SetRayTracingState& cmd)
{
#if SLANG_RHI_ENABLE_OPTIX
    if (!m_rayTracingPassActive)
        return;

    m_rayTracingPipeline = checked_cast<RayTracingPipelineImpl*>(cmd.pipeline);
    m_bindingData = static_cast<BindingDataImpl*>(cmd.bindingData);
    m_shaderTable = checked_cast<ShaderTableImpl*>(cmd.shaderTable);
    m_shaderTableInstance = m_shaderTable ? m_shaderTable->getInstance(m_rayTracingPipeline) : nullptr;
    m_rayTracingStateValid = m_rayTracingPipeline && m_bindingData && m_shaderTable;
#else
    SLANG_UNUSED(cmd);
#endif
}

void CommandExecutor::cmdDispatchRays(const commands::DispatchRays& cmd)
{
#if SLANG_RHI_ENABLE_OPTIX
    if (!m_rayTracingStateValid)
        return;

    BindingDataImpl* bindingData = m_bindingData;

    OptixShaderBindingTable sbt = m_shaderTableInstance->sbt;
    sbt.raygenRecord += cmd.rayGenShaderIndex * m_shaderTableInstance->raygenRecordSize;

    SLANG_OPTIX_ASSERT_ON_FAIL(optixLaunch(
        m_rayTracingPipeline->m_pipeline,
        m_stream,
        bindingData->globalParams,
        bindingData->globalParamsSize,
        &sbt,
        cmd.width,
        cmd.height,
        cmd.depth
    ));
#else
    SLANG_UNUSED(cmd);
    NOT_SUPPORTED(S_RayTracingPassEncoder_dispatchRays);
#endif
}

void CommandExecutor::cmdBuildAccelerationStructure(const commands::BuildAccelerationStructure& cmd)
{
#if SLANG_RHI_ENABLE_OPTIX
    AccelerationStructureBuildDescConverter converter;
    if (converter.convert(cmd.desc, m_device->m_debugCallback) != SLANG_OK)
        return;

    AccelerationStructureImpl* dst = checked_cast<AccelerationStructureImpl*>(cmd.dst);

    short_vector<OptixAccelEmitDesc, 8> emittedProperties;
    for (uint32_t i = 0; i < cmd.propertyQueryCount; i++)
    {
        if (cmd.queryDescs[i].queryType == QueryType::AccelerationStructureCompactedSize)
        {
            PlainBufferProxyQueryPoolImpl* queryPool =
                checked_cast<PlainBufferProxyQueryPoolImpl*>(cmd.queryDescs[i].queryPool);
            OptixAccelEmitDesc property = {};
            property.type = OPTIX_PROPERTY_TYPE_COMPACTED_SIZE;
            property.result = queryPool->m_buffer + cmd.queryDescs[i].firstQueryIndex * sizeof(uint64_t);
            emittedProperties.push_back(property);
        }
    }

    SLANG_OPTIX_ASSERT_ON_FAIL(optixAccelBuild(
        m_device->m_ctx.optixContext,
        m_stream,
        &converter.buildOptions,
        converter.buildInputs.data(),
        converter.buildInputs.size(),
        cmd.scratchBuffer.getDeviceAddress(),
        checked_cast<BufferImpl*>(cmd.scratchBuffer.buffer)->m_desc.size - cmd.scratchBuffer.offset,
        dst->m_buffer,
        dst->m_desc.size,
        &dst->m_handle,
        emittedProperties.empty() ? nullptr : emittedProperties.data(),
        emittedProperties.size()
    ));
#else  // SLANG_RHI_ENABLE_OPTIX
    SLANG_UNUSED(cmd);
    NOT_SUPPORTED(S_CommandEncoder_buildAccelerationStructure);
#endif // SLANG_RHI_ENABLE_OPTIX
}

void CommandExecutor::cmdCopyAccelerationStructure(const commands::CopyAccelerationStructure& cmd)
{
#if SLANG_RHI_ENABLE_OPTIX
    AccelerationStructureImpl* dst = checked_cast<AccelerationStructureImpl*>(cmd.dst);
    AccelerationStructureImpl* src = checked_cast<AccelerationStructureImpl*>(cmd.src);

    switch (cmd.mode)
    {
    case AccelerationStructureCopyMode::Clone:
    {
#if 0
                OptixRelocationInfo relocInfo = {};
                optixAccelGetRelocationInfo(m_commandBuffer->m_device->m_ctx.optixContext, src->m_handle, &relocInfo);

                // TODO setup inputs
                OptixRelocateInput relocInput = {};

                cuMemcpyDtoD(dst->m_buffer, src->m_buffer, src->m_desc.size);

                optixAccelRelocate(
                    m_commandBuffer->m_device->m_ctx.optixContext,
                    m_stream,
                    &relocInfo,
                    &relocInput,
                    1,
                    dst->m_buffer,
                    dst->m_desc.size,
                    &dst->m_handle
                );
                break;
#endif
    }
    case AccelerationStructureCopyMode::Compact:
        SLANG_OPTIX_ASSERT_ON_FAIL(optixAccelCompact(
            m_device->m_ctx.optixContext,
            m_stream,
            src->m_handle,
            dst->m_buffer,
            dst->m_desc.size,
            &dst->m_handle
        ));
        break;
    }
#else  // SLANG_RHI_ENABLE_OPTIX
    SLANG_UNUSED(cmd);
    NOT_SUPPORTED(S_CommandEncoder_copyAccelerationStructure);
#endif // SLANG_RHI_ENABLE_OPTIX
}

void CommandExecutor::cmdQueryAccelerationStructureProperties(const commands::QueryAccelerationStructureProperties& cmd)
{
    SLANG_UNUSED(cmd);
    NOT_SUPPORTED(S_CommandEncoder_queryAccelerationStructureProperties);
}

void CommandExecutor::cmdSerializeAccelerationStructure(const commands::SerializeAccelerationStructure& cmd)
{
    SLANG_UNUSED(cmd);
    NOT_SUPPORTED(S_CommandEncoder_serializeAccelerationStructure);
}

void CommandExecutor::cmdDeserializeAccelerationStructure(const commands::DeserializeAccelerationStructure& cmd)
{
    SLANG_UNUSED(cmd);
    NOT_SUPPORTED(S_CommandEncoder_deserializeAccelerationStructure);
}

void CommandExecutor::cmdConvertCooperativeVectorMatrix(const commands::ConvertCooperativeVectorMatrix& cmd)
{
    SLANG_UNUSED(cmd);
    NOT_SUPPORTED(S_CommandEncoder_convertCooperativeVectorMatrix);
}

void CommandExecutor::cmdSetBufferState(const commands::SetBufferState& cmd)
{
    SLANG_UNUSED(cmd);
}

void CommandExecutor::cmdSetTextureState(const commands::SetTextureState& cmd)
{
    SLANG_UNUSED(cmd);
}

void CommandExecutor::cmdPushDebugGroup(const commands::PushDebugGroup& cmd)
{
    SLANG_UNUSED(cmd);
}

void CommandExecutor::cmdPopDebugGroup(const commands::PopDebugGroup& cmd)
{
    SLANG_UNUSED(cmd);
}

void CommandExecutor::cmdInsertDebugMarker(const commands::InsertDebugMarker& cmd)
{
    SLANG_UNUSED(cmd);
}

void CommandExecutor::cmdWriteTimestamp(const commands::WriteTimestamp& cmd)
{
    auto queryPool = checked_cast<QueryPoolImpl*>(cmd.queryPool);
    SLANG_CUDA_ASSERT_ON_FAIL(cuEventRecord(queryPool->m_events[cmd.queryIndex], m_stream));
}

void CommandExecutor::cmdExecuteCallback(const commands::ExecuteCallback& cmd)
{
    cmd.callback(cmd.userData);
}

// CommandQueueImpl

CommandQueueImpl::CommandQueueImpl(Device* device, QueueType type)
    : CommandQueue(device, type)
{
    // On CUDA, treat the graphics stream as the default stream, identified
    // by a NULL ptr. When we support async compute queues on d3d/vulkan,
    // they will be equivalent to secondary, none-default streams in cuda.
    if (type == QueueType::Graphics)
    {
        m_stream = nullptr;
    }
    else
    {
        SLANG_CUDA_ASSERT_ON_FAIL(cuStreamCreate(&m_stream, 0));
    }
}

CommandQueueImpl::~CommandQueueImpl()
{
<<<<<<< HEAD
    SLANG_RHI_ASSERT(m_activeStream == (CUstream)kInvalidCUDAStream);

    // Block on all events completing
    for (const auto& commandBuffer : m_commandBuffersInFlight)
    {
        SLANG_CUDA_ASSERT_ON_FAIL(cuEventSynchronize(commandBuffer->m_completionEvent));
    }

    // Retire finished command buffers, which should be all of them
    retireCommandBuffers();
    SLANG_RHI_ASSERT(m_commandBuffersInFlight.empty());

    // Sync/destroy the stream
    if (m_defaultStream)
=======
    if (m_stream)
>>>>>>> 22b3da78
    {
        SLANG_CUDA_ASSERT_ON_FAIL(cuStreamSynchronize(m_stream));
        SLANG_CUDA_ASSERT_ON_FAIL(cuStreamDestroy(m_stream));
    }
}

Result CommandQueueImpl::retireCommandBuffers()
{
    std::list<RefPtr<CommandBufferImpl>> commandBuffers = std::move(m_commandBuffersInFlight);
    m_commandBuffersInFlight.clear();

    for (const auto& commandBuffer : commandBuffers)
    {
        CUresult result = cuEventQuery(commandBuffer->m_completionEvent);
        if (result == CUDA_SUCCESS)
        {
            // Event is complete.
            // We aren't recycling, so all we have to do is destroy the event
            SLANG_CUDA_ASSERT_ON_FAIL(cuEventDestroy(commandBuffer->m_completionEvent));
        }
        else if (result == CUDA_ERROR_NOT_READY)
        {
            // Not ready means event hasn't been triggered yet, so it's still in-flight.
            m_commandBuffersInFlight.push_back(commandBuffer);
        }
        else
        {
            SLANG_CUDA_RETURN_ON_FAIL_REPORT(result, m_device);
        }
    }
    return SLANG_OK;
}

Result CommandQueueImpl::createCommandEncoder(ICommandEncoder** outEncoder)
{
    RefPtr<CommandEncoderImpl> encoder = new CommandEncoderImpl(m_device);
    SLANG_RETURN_ON_FAIL(encoder->init());
    returnComPtr(outEncoder, encoder);
    return SLANG_OK;
}

Result CommandQueueImpl::submit(const SubmitDesc& desc)
{
    SLANG_CUDA_CTX_SCOPE(getDevice<DeviceImpl>());

    // Check if we need to retire command buffers that have completed.
    retireCommandBuffers();

    // Select either the queue's default stream or the stream
    // specified in the descriptor,and switch to it for the scope
    // of this submission.
    CUstream requestedStream = desc.cudaStream == kInvalidCUDAStream ? m_stream : (CUstream)desc.cudaStream;

    // Wait for fences.
    for (uint32_t i = 0; i < desc.waitFenceCount; ++i)
    {
        // TODO: wait for fence
        uint64_t fenceValue;
        SLANG_RETURN_ON_FAIL(desc.waitFences[i]->getCurrentValue(&fenceValue));
        if (fenceValue < desc.waitFenceValues[i])
        {
            return SLANG_FAIL;
        }
    }

    // Execute command buffers.
    for (uint32_t i = 0; i < desc.commandBufferCount; i++)
    {
<<<<<<< HEAD
        // Get/execute the buffer.
        CommandBufferImpl* commandBuffer = checked_cast<CommandBufferImpl*>(desc.commandBuffers[i]);
        CommandExecutor executor(getDevice<DeviceImpl>(), m_activeStream);
        SLANG_RETURN_ON_FAIL(executor.execute(commandBuffer));

        // Only record command buffer if executor succeeds and we correctly add it to the active stream
        SLANG_CUDA_RETURN_ON_FAIL(cuEventCreate(&commandBuffer->m_completionEvent, 0));
        SLANG_CUDA_RETURN_ON_FAIL(cuEventRecord(commandBuffer->m_completionEvent, m_activeStream));
        m_commandBuffersInFlight.push_back(commandBuffer);
=======
        CommandExecutor executor(getDevice<DeviceImpl>(), requestedStream);
        SLANG_RETURN_ON_FAIL(executor.execute(checked_cast<CommandBufferImpl*>(desc.commandBuffers[i])));
>>>>>>> 22b3da78
    }

    // Signal fences.
    for (uint32_t i = 0; i < desc.signalFenceCount; ++i)
    {
        SLANG_RETURN_ON_FAIL(desc.signalFences[i]->setCurrentValue(desc.signalFenceValues[i]));
    }

<<<<<<< HEAD
=======
    SLANG_CUDA_ASSERT_ON_FAIL(cuStreamSynchronize(requestedStream));

>>>>>>> 22b3da78
    for (uint32_t i = 0; i < desc.commandBufferCount; i++)
        checked_cast<CommandBufferImpl*>(desc.commandBuffers[i])->reset();

    return SLANG_OK;
}

Result CommandQueueImpl::waitOnHost()
{
    SLANG_CUDA_CTX_SCOPE(getDevice<DeviceImpl>());

    SLANG_CUDA_RETURN_ON_FAIL_REPORT(cuStreamSynchronize(m_stream), this);
    SLANG_CUDA_RETURN_ON_FAIL_REPORT(cuCtxSynchronize(), this);

    // Retire command buffers that have completed.
    retireCommandBuffers();

    // If there's any left, it represents a bug in slang-rhi
    SLANG_RHI_ASSERT(m_commandBuffersInFlight.empty());

    return SLANG_OK;
}

Result CommandQueueImpl::getNativeHandle(NativeHandle* outHandle)
{
    outHandle->type = NativeHandleType::CUstream;
    outHandle->value = (uint64_t)m_stream;
    return SLANG_OK;
}

// CommandEncoderImpl

CommandEncoderImpl::CommandEncoderImpl(Device* device)
    : CommandEncoder(device)
{
}

Result CommandEncoderImpl::init()
{
    m_commandBuffer = new CommandBufferImpl(m_device);
    m_commandList = &m_commandBuffer->m_commandList;
    return SLANG_OK;
}

Result CommandEncoderImpl::getBindingData(RootShaderObject* rootObject, BindingData*& outBindingData)
{
    rootObject->trackResources(m_commandBuffer->m_trackedObjects);
    BindingDataBuilder builder;
    builder.m_device = getDevice<DeviceImpl>();
    builder.m_bindingCache = &m_commandBuffer->m_bindingCache;
    builder.m_allocator = &m_commandBuffer->m_allocator;
    builder.m_constantBufferPool = &m_commandBuffer->m_constantBufferPool;
    ShaderObjectLayout* specializedLayout = nullptr;
    SLANG_RETURN_ON_FAIL(rootObject->getSpecializedLayout(specializedLayout));
    return builder.bindAsRoot(
        rootObject,
        checked_cast<RootShaderObjectLayoutImpl*>(specializedLayout),
        (BindingDataImpl*&)outBindingData
    );
}

Result CommandEncoderImpl::finish(ICommandBuffer** outCommandBuffer)
{
    SLANG_CUDA_CTX_SCOPE(getDevice<DeviceImpl>());

    SLANG_RETURN_ON_FAIL(resolvePipelines(m_device));
    returnComPtr(outCommandBuffer, m_commandBuffer);
    m_commandBuffer = nullptr;
    m_commandList = nullptr;
    return SLANG_OK;
}

Result CommandEncoderImpl::getNativeHandle(NativeHandle* outHandle)
{
    *outHandle = {};
    return SLANG_E_NOT_AVAILABLE;
}

// CommandBufferImpl

CommandBufferImpl::CommandBufferImpl(Device* device)
    : CommandBuffer(device)
{
    m_constantBufferPool.init(checked_cast<DeviceImpl*>(device));
}

Result CommandBufferImpl::reset()
{
    m_bindingCache.reset();
    m_constantBufferPool.reset();
    return CommandBuffer::reset();
}

Result CommandBufferImpl::getNativeHandle(NativeHandle* outHandle)
{
    *outHandle = {};
    return SLANG_E_NOT_AVAILABLE;
}

} // namespace rhi::cuda<|MERGE_RESOLUTION|>--- conflicted
+++ resolved
@@ -727,7 +727,6 @@
 
 CommandQueueImpl::~CommandQueueImpl()
 {
-<<<<<<< HEAD
     SLANG_RHI_ASSERT(m_activeStream == (CUstream)kInvalidCUDAStream);
 
     // Block on all events completing
@@ -741,10 +740,7 @@
     SLANG_RHI_ASSERT(m_commandBuffersInFlight.empty());
 
     // Sync/destroy the stream
-    if (m_defaultStream)
-=======
     if (m_stream)
->>>>>>> 22b3da78
     {
         SLANG_CUDA_ASSERT_ON_FAIL(cuStreamSynchronize(m_stream));
         SLANG_CUDA_ASSERT_ON_FAIL(cuStreamDestroy(m_stream));
@@ -813,20 +809,15 @@
     // Execute command buffers.
     for (uint32_t i = 0; i < desc.commandBufferCount; i++)
     {
-<<<<<<< HEAD
         // Get/execute the buffer.
         CommandBufferImpl* commandBuffer = checked_cast<CommandBufferImpl*>(desc.commandBuffers[i]);
-        CommandExecutor executor(getDevice<DeviceImpl>(), m_activeStream);
+        CommandExecutor executor(getDevice<DeviceImpl>(), m_stream);
         SLANG_RETURN_ON_FAIL(executor.execute(commandBuffer));
 
         // Only record command buffer if executor succeeds and we correctly add it to the active stream
         SLANG_CUDA_RETURN_ON_FAIL(cuEventCreate(&commandBuffer->m_completionEvent, 0));
-        SLANG_CUDA_RETURN_ON_FAIL(cuEventRecord(commandBuffer->m_completionEvent, m_activeStream));
+        SLANG_CUDA_RETURN_ON_FAIL(cuEventRecord(commandBuffer->m_completionEvent, m_stream));
         m_commandBuffersInFlight.push_back(commandBuffer);
-=======
-        CommandExecutor executor(getDevice<DeviceImpl>(), requestedStream);
-        SLANG_RETURN_ON_FAIL(executor.execute(checked_cast<CommandBufferImpl*>(desc.commandBuffers[i])));
->>>>>>> 22b3da78
     }
 
     // Signal fences.
@@ -835,11 +826,6 @@
         SLANG_RETURN_ON_FAIL(desc.signalFences[i]->setCurrentValue(desc.signalFenceValues[i]));
     }
 
-<<<<<<< HEAD
-=======
-    SLANG_CUDA_ASSERT_ON_FAIL(cuStreamSynchronize(requestedStream));
-
->>>>>>> 22b3da78
     for (uint32_t i = 0; i < desc.commandBufferCount; i++)
         checked_cast<CommandBufferImpl*>(desc.commandBuffers[i])->reset();
 
