--- conflicted
+++ resolved
@@ -766,10 +766,7 @@
             // Event is complete.
             // We aren't recycling, so all we have to do is destroy the event
             SLANG_CUDA_ASSERT_ON_FAIL(cuEventDestroy(commandBuffer->m_completionEvent));
-<<<<<<< HEAD
             m_submitCompleted = commandBuffer->m_submitIndex;
-=======
->>>>>>> 929a722b
 
             // Reset the command buffer for reuse.
             commandBuffer->reset();
