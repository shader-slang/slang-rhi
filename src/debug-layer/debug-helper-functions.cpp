--- conflicted
+++ resolved
@@ -146,17 +146,13 @@
 {
     return std::string("Unnamed ray tracing pipeline");
 }
-
-<<<<<<< HEAD
+  
+std::string createHeapLabel(const HeapDesc& desc)
+{
+    return string::format("Unnamed heap (memoryType=%s)", enumToString(desc.memoryType));
+}
+
 Result validateAccelerationStructureBuildDesc(DebugContext* ctx, const AccelerationStructureBuildDesc& buildDesc)
-=======
-std::string createHeapLabel(const HeapDesc& desc)
-{
-    return string::format("Unnamed heap (memoryType=%s)", enumToString(desc.memoryType));
-}
-
-void validateAccelerationStructureBuildDesc(DebugContext* ctx, const AccelerationStructureBuildDesc& buildDesc)
->>>>>>> 92856f14
 {
     if (buildDesc.inputCount < 1)
     {
