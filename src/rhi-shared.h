--- conflicted
+++ resolved
@@ -146,14 +146,13 @@
     virtual SLANG_NO_THROW Result SLANG_MCALL getNativeHandle(NativeHandle* outHandle) override;
     virtual SLANG_NO_THROW Result SLANG_MCALL getSharedHandle(NativeHandle* outHandle) override;
     virtual SLANG_NO_THROW Result SLANG_MCALL
-<<<<<<< HEAD
+    createView(const TextureViewDesc& desc, ITextureView** outTextureView) override;
+
+    virtual SLANG_NO_THROW Result SLANG_MCALL
     getSubresourceLayout(uint32_t mipLevel, uint32_t layerIndex, SubresourceLayout* outLayout) override
     {
         return getSubresourceRegionLayout(mipLevel, layerIndex, Offset3D(), Extents(), outLayout);
     }
-=======
-    createView(const TextureViewDesc& desc, ITextureView** outTextureView) override;
->>>>>>> bb56ee7a
 
 public:
     TextureDesc m_desc;
