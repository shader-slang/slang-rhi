#include "wgpu-device.h"
#include "wgpu-buffer.h"
#include "wgpu-texture.h"
#include "wgpu-shader-program.h"
#include "wgpu-shader-object.h"
#include "wgpu-shader-object-layout.h"
#include "wgpu-utils.h"

#include "core/common.h"
#include "core/deferred.h"

#include <cstdio>
#include <vector>

namespace rhi::wgpu {

<<<<<<< HEAD
=======
static void errorCallback(WGPUErrorType type, const char* message, void* userdata)
{
    DeviceImpl* device = static_cast<DeviceImpl*>(userdata);
    device->handleError(type, message);
}

static inline WGPUDawnTogglesDescriptor getDawnTogglesDescriptor()
{
    static const std::vector<const char*> enabledToggles = {"use_dxc"};
    WGPUDawnTogglesDescriptor togglesDesc = {};
    togglesDesc.chain.sType = WGPUSType_DawnTogglesDescriptor;
    togglesDesc.enabledToggleCount = enabledToggles.size();
    togglesDesc.enabledToggles = enabledToggles.data();
    return togglesDesc;
}

static inline Result createWGPUInstance(API& api, WGPUInstance* outInstance)
{
    WGPUInstanceDescriptor instanceDesc = {};
    instanceDesc.features.timedWaitAnyEnable = WGPUBool(true);
    WGPUDawnTogglesDescriptor togglesDesc = getDawnTogglesDescriptor();
    instanceDesc.nextInChain = &togglesDesc.chain;
    WGPUInstance instance = api.wgpuCreateInstance(&instanceDesc);
    if (!instance)
    {
        return SLANG_FAIL;
    }
    *outInstance = instance;
    return SLANG_OK;
}

static inline Result createWGPUAdapter(API& api, WGPUInstance instance, WGPUAdapter* outAdapter)
{
    // Request adapter.
    WGPURequestAdapterOptions options = {};
    options.powerPreference = WGPUPowerPreference_HighPerformance;
#if SLANG_WINDOWS_FAMILY
    // TODO(webgpu-d3d): New validation error in D3D kills webgpu, so use vulkan for now.
    options.backendType = WGPUBackendType_Vulkan;
#elif SLANG_LINUX_FAMILY
    options.backendType = WGPUBackendType_Vulkan;
#endif
    WGPUDawnTogglesDescriptor togglesDesc = getDawnTogglesDescriptor();
    options.nextInChain = &togglesDesc.chain;

    WGPUAdapter adapter = {};
    {
        WGPURequestAdapterStatus status = WGPURequestAdapterStatus_Unknown;
        WGPURequestAdapterCallbackInfo2 callbackInfo = {};
        callbackInfo.mode = WGPUCallbackMode_WaitAnyOnly;
        callbackInfo.callback = [](WGPURequestAdapterStatus status_,
                                   WGPUAdapter adapter_,
                                   const char* message,
                                   void* userdata1,
                                   void* userdata2)
        {
            *(WGPURequestAdapterStatus*)userdata1 = status_;
            *(WGPUAdapter*)userdata2 = adapter_;
        };
        callbackInfo.userdata1 = &status;
        callbackInfo.userdata2 = &adapter;
        WGPUFuture future = api.wgpuInstanceRequestAdapter2(instance, &options, callbackInfo);
        WGPUFutureWaitInfo futures[1] = {{future}};
        uint64_t timeoutNS = UINT64_MAX;
        WGPUWaitStatus waitStatus = api.wgpuInstanceWaitAny(instance, SLANG_COUNT_OF(futures), futures, timeoutNS);
        if (waitStatus != WGPUWaitStatus_Success || status != WGPURequestAdapterStatus_Success)
        {
            return SLANG_FAIL;
        }
    }

    if (!adapter)
    {
        return SLANG_FAIL;
    }
    *outAdapter = adapter;
    return SLANG_OK;
}

>>>>>>> 0ae1fba6
Context::~Context()
{
    if (device)
    {
        api.wgpuDeviceRelease(device);
    }
    if (adapter)
    {
        api.wgpuAdapterRelease(adapter);
    }
    if (instance)
    {
        api.wgpuInstanceRelease(instance);
    }
}

DeviceImpl::~DeviceImpl()
{
    m_shaderObjectLayoutCache = decltype(m_shaderObjectLayoutCache)();

    m_shaderCache.free();
    m_uploadHeap.release();
    m_readbackHeap.release();

    m_queue.setNull();
}

Result DeviceImpl::getNativeDeviceHandles(DeviceNativeHandles* outHandles)
{
    return SLANG_E_NOT_IMPLEMENTED;
}

void DeviceImpl::reportError(const char* func, WGPUStringView message)
{
    std::string msg = "WGPU error in " + std::string(func) + ": " + std::string(message.data, message.length);
    m_debugCallback->handleMessage(DebugMessageType::Error, DebugMessageSource::Driver, msg.c_str());
}

void DeviceImpl::reportDeviceLost(WGPUDeviceLostReason reason, WGPUStringView message)
{
    std::string msg = "WGPU device lost: " + std::string(message.data, message.length);
    m_debugCallback->handleMessage(DebugMessageType::Error, DebugMessageSource::Driver, msg.c_str());
}

void DeviceImpl::reportUncapturedError(WGPUErrorType type, WGPUStringView message)
{
    std::string msg = "WGPU uncaptured error: " + std::string(message.data, message.length);
    m_debugCallback->handleMessage(DebugMessageType::Error, DebugMessageSource::Driver, msg.c_str());
    this->m_lastUncapturedError = type;
}

WGPUErrorType DeviceImpl::getAndClearLastUncapturedError()
{
    WGPUErrorType error = this->m_lastUncapturedError;
    this->m_lastUncapturedError = WGPUErrorType_NoError;
    return error;
}

Result DeviceImpl::initialize(const DeviceDesc& desc)
{
    SLANG_RETURN_ON_FAIL(Device::initialize(desc));

    SLANG_RETURN_ON_FAIL(m_ctx.api.init());
    API& api = m_ctx.api;

<<<<<<< HEAD
    const std::vector<const char*> enabledToggles = {
        "use_dxc",
    };
    const std::vector<const char*> disabledToggles = {
        "d3d12_create_not_zeroed_heap",
    };
    WGPUDawnTogglesDescriptor togglesDesc = {};
    togglesDesc.chain.sType = WGPUSType_DawnTogglesDescriptor;
    togglesDesc.enabledToggleCount = enabledToggles.size();
    togglesDesc.enabledToggles = enabledToggles.data();
    togglesDesc.disabledToggleCount = disabledToggles.size();
    togglesDesc.disabledToggles = disabledToggles.data();

    WGPUInstanceDescriptor instanceDesc = {};
    instanceDesc.capabilities.timedWaitAnyEnable = WGPUBool(true);
    instanceDesc.nextInChain = &togglesDesc.chain;
    m_ctx.instance = api.wgpuCreateInstance(&instanceDesc);

    // Request adapter.
    WGPURequestAdapterOptions options = {};
    options.powerPreference = WGPUPowerPreference_HighPerformance;
#if SLANG_WINDOWS_FAMILY
    // TODO(webgpu-d3d): New validation error in D3D kills webgpu, so use vulkan for now.
    options.backendType = WGPUBackendType_D3D12;
#elif SLANG_LINUX_FAMILY
    options.backendType = WGPUBackendType_Vulkan;
#endif
    options.nextInChain = &togglesDesc.chain;

    {
        WGPURequestAdapterStatus status = WGPURequestAdapterStatus(0);
        WGPURequestAdapterCallbackInfo callbackInfo = {};
        callbackInfo.mode = WGPUCallbackMode_WaitAnyOnly;
        callbackInfo.callback = [](WGPURequestAdapterStatus status_,
                                   WGPUAdapter adapter,
                                   WGPUStringView message,
                                   void* userdata1,
                                   void* userdata2)
        {
            *(WGPURequestAdapterStatus*)userdata1 = status_;
            *(WGPUAdapter*)userdata2 = adapter;
        };
        callbackInfo.userdata1 = &status;
        callbackInfo.userdata2 = &m_ctx.adapter;
        WGPUFuture future = m_ctx.api.wgpuInstanceRequestAdapter(m_ctx.instance, &options, callbackInfo);
        WGPUFutureWaitInfo futures[1] = {{future}};
        uint64_t timeoutNS = UINT64_MAX;
        WGPUWaitStatus waitStatus =
            m_ctx.api.wgpuInstanceWaitAny(m_ctx.instance, SLANG_COUNT_OF(futures), futures, timeoutNS);
        if (waitStatus != WGPUWaitStatus_Success || status != WGPURequestAdapterStatus_Success)
        {
            return SLANG_FAIL;
        }
    }
=======
    SLANG_RETURN_ON_FAIL(createWGPUInstance(api, &m_ctx.instance));
    SLANG_RETURN_ON_FAIL(createWGPUAdapter(api, m_ctx.instance, &m_ctx.adapter));
>>>>>>> 0ae1fba6

    // Query adapter limits.
    WGPULimits adapterLimits = {};
    api.wgpuAdapterGetLimits(m_ctx.adapter, &adapterLimits);

    // Query adapter features.
    WGPUSupportedFeatures adapterFeatures = {};
    api.wgpuAdapterGetFeatures(m_ctx.adapter, &adapterFeatures);

    // We request a device with the maximum available limits and feature set.
    WGPULimits requiredLimits = adapterLimits;
    WGPUDeviceDescriptor deviceDesc = {};
    deviceDesc.requiredFeatures = adapterFeatures.features;
    deviceDesc.requiredFeatureCount = adapterFeatures.featureCount;
    deviceDesc.requiredLimits = &requiredLimits;
<<<<<<< HEAD
    deviceDesc.uncapturedErrorCallbackInfo.callback =
        [](const WGPUDevice* device, WGPUErrorType type, WGPUStringView message, void* userdata1, void* userdata2)
    {
        DeviceImpl* deviceImpl = static_cast<DeviceImpl*>(userdata1);
        deviceImpl->reportUncapturedError(type, message);
    };
    deviceDesc.uncapturedErrorCallbackInfo.userdata1 = this;
=======
    deviceDesc.uncapturedErrorCallbackInfo.callback = errorCallback;
    deviceDesc.uncapturedErrorCallbackInfo.userdata = this;
    WGPUDawnTogglesDescriptor togglesDesc = getDawnTogglesDescriptor();
>>>>>>> 0ae1fba6
    deviceDesc.nextInChain = &togglesDesc.chain;

    {
        WGPURequestDeviceStatus status = WGPURequestDeviceStatus(0);
        WGPURequestDeviceCallbackInfo callbackInfo = {};
        callbackInfo.mode = WGPUCallbackMode_WaitAnyOnly;
        callbackInfo.callback = [](WGPURequestDeviceStatus status_,
                                   WGPUDevice device,
                                   WGPUStringView message,
                                   void* userdata1,
                                   void* userdata2)
        {
            *(WGPURequestDeviceStatus*)userdata1 = status_;
            *(WGPUDevice*)userdata2 = device;
        };
        callbackInfo.userdata1 = &status;
        callbackInfo.userdata2 = &m_ctx.device;

        WGPUDeviceLostCallbackInfo deviceLostCallbackInfo = {};
        deviceLostCallbackInfo.callback = [](const WGPUDevice* device,
                                             WGPUDeviceLostReason reason,
                                             WGPUStringView message,
                                             void* userdata1,
                                             void* userdata2)
        {
            if (reason != WGPUDeviceLostReason_Destroyed)
            {
                DeviceImpl* deviceimpl = static_cast<DeviceImpl*>(userdata1);
                deviceimpl->reportDeviceLost(reason, message);
            }
        };
        deviceLostCallbackInfo.userdata1 = this;
        deviceLostCallbackInfo.mode = WGPUCallbackMode_AllowSpontaneous;
        deviceDesc.deviceLostCallbackInfo = deviceLostCallbackInfo;

        WGPUFuture future = m_ctx.api.wgpuAdapterRequestDevice(m_ctx.adapter, &deviceDesc, callbackInfo);
        WGPUFutureWaitInfo futures[1] = {{future}};
        uint64_t timeoutNS = UINT64_MAX;
        WGPUWaitStatus waitStatus =
            m_ctx.api.wgpuInstanceWaitAny(m_ctx.instance, SLANG_COUNT_OF(futures), futures, timeoutNS);
        if (waitStatus != WGPUWaitStatus_Success || status != WGPURequestDeviceStatus_Success)
        {
            return SLANG_FAIL;
        }
    }

    // Query device limits.
    WGPULimits supportedLimits = {};
    api.wgpuDeviceGetLimits(m_ctx.device, &supportedLimits);
    m_ctx.limits = supportedLimits;

    // Query device features.
    WGPUSupportedFeatures supportedFeatures = {};
    api.wgpuDeviceGetFeatures(m_ctx.device, &supportedFeatures);
    m_ctx.features.insert(supportedFeatures.features, supportedFeatures.features + supportedFeatures.featureCount);

    // Initialize device info.
    {
        m_info.deviceType = DeviceType::WGPU;
        m_info.apiName = "WGPU";
        m_info.adapterName = "default";
        m_info.adapterLUID = {};
    }

    // Initialize device limits.
    {
        DeviceLimits& limits = m_info.limits;
        limits.maxBufferSize = m_ctx.limits.maxBufferSize;
        limits.maxTextureDimension1D = m_ctx.limits.maxTextureDimension1D;
        limits.maxTextureDimension2D = m_ctx.limits.maxTextureDimension2D;
        limits.maxTextureDimension3D = m_ctx.limits.maxTextureDimension3D;
        limits.maxTextureDimensionCube = m_ctx.limits.maxTextureDimension2D;
        limits.maxTextureLayers = m_ctx.limits.maxTextureArrayLayers;
        limits.maxVertexInputElements = m_ctx.limits.maxVertexAttributes;
        limits.maxVertexInputElementOffset = m_ctx.limits.maxVertexBufferArrayStride;
        limits.maxVertexStreams = m_ctx.limits.maxVertexBuffers;
        limits.maxVertexStreamStride = m_ctx.limits.maxVertexBufferArrayStride;
        limits.maxComputeThreadsPerGroup = m_ctx.limits.maxComputeInvocationsPerWorkgroup;
        limits.maxComputeThreadGroupSize[0] = m_ctx.limits.maxComputeWorkgroupSizeX;
        limits.maxComputeThreadGroupSize[1] = m_ctx.limits.maxComputeWorkgroupSizeY;
        limits.maxComputeThreadGroupSize[2] = m_ctx.limits.maxComputeWorkgroupSizeZ;
        limits.maxComputeDispatchThreadGroups[0] = m_ctx.limits.maxComputeWorkgroupsPerDimension;
        limits.maxComputeDispatchThreadGroups[1] = m_ctx.limits.maxComputeWorkgroupsPerDimension;
        limits.maxComputeDispatchThreadGroups[2] = m_ctx.limits.maxComputeWorkgroupsPerDimension;
        limits.maxViewports = 1;
        limits.maxViewportDimensions[0] = m_ctx.limits.maxTextureDimension2D;
        limits.maxViewportDimensions[1] = m_ctx.limits.maxTextureDimension2D;
        limits.maxFramebufferDimensions[0] = m_ctx.limits.maxTextureDimension2D;
        limits.maxFramebufferDimensions[1] = m_ctx.limits.maxTextureDimension2D;
        limits.maxFramebufferDimensions[2] = m_ctx.limits.maxTextureArrayLayers;
        limits.maxShaderVisibleSamplers = m_ctx.limits.maxSamplersPerShaderStage;
    }

    // Initialize features & capabilities.
    addFeature(Feature::HardwareDevice);
    addFeature(Feature::Surface);
    addFeature(Feature::ParameterBlock);
    addFeature(Feature::Rasterization);
    if (api.wgpuDeviceHasFeature(m_ctx.device, WGPUFeatureName_ShaderF16))
    {
        addFeature(Feature::Half);
    }

    addCapability(Capability::wgsl);

    // Initialize format support table.
    initializeFormatSupport();

    // Initialize slang context.
    SLANG_RETURN_ON_FAIL(
        m_slangContext.initialize(desc.slang, SLANG_WGSL, "", std::array{slang::PreprocessorMacroDesc{"__WGPU__", "1"}})
    );

    // Create queue.
    m_queue = new CommandQueueImpl(this, QueueType::Graphics);
    m_queue->setInternalReferenceCount(1);

    return SLANG_OK;
}

void DeviceImpl::initializeFormatSupport()
{
    // WebGPU format support table based on the spec:
    // https://www.w3.org/TR/webgpu/#texture-format-caps

    API& api = m_ctx.api;
    bool supportDepth32FloatStencil8 = api.wgpuDeviceHasFeature(m_ctx.device, WGPUFeatureName_Depth32FloatStencil8);
    bool supportBC = api.wgpuDeviceHasFeature(m_ctx.device, WGPUFeatureName_TextureCompressionBC);
    bool supportBGRA8UnormStorage = api.wgpuDeviceHasFeature(m_ctx.device, WGPUFeatureName_BGRA8UnormStorage);
    bool supportFloat32Filterable = api.wgpuDeviceHasFeature(m_ctx.device, WGPUFeatureName_Float32Filterable);
    bool supportFloat32Blendable = true; // api.wgpuDeviceHasFeature(m_ctx.device, WGPUFeatureName_Float32Blendable);
    bool supportRG11B10UfloatRenderable =
        api.wgpuDeviceHasFeature(m_ctx.device, WGPUFeatureName_RG11B10UfloatRenderable);

    // clang-format off
#define FLOAT               0x0001 // GPUTextureSampleType "float"
#define UNFILTERABLE_FLOAT  0x0002 // GPUTextureSampleType "unfilterable-float"
#define UINT                0x0004 // GPUTextureSampleType "uint"
#define SINT                0x0008 // GPUTextureSampleType "sint"
#define DEPTH               0x0010 // GPUTextureSampleType "depth"
#define COPY_SRC            0x0020 // "copy-src"
#define COPY_DST            0x0040 // "copy-dst"
#define RENDER              0x0080 // "RENDER_ATTACHMENT"
#define BLENDABLE           0x0100 // "blendable"
#define MULTISAMPLING       0x0200 // "multisampling"
#define RESOLVE             0x0400 // "resolve"
#define STORAGE_WO          0x0800 // "STORAGE_BINDING" write-only
#define STORAGE_RO          0x1000 // "STORAGE_BINDING" read-only
#define STORAGE_RW          0x2000 // "STORAGE_BINDING" read-write
    // clang-format on

    auto set = [&](Format format, int flags, bool supported = true)
    {
        if (flags == 0 || !supported)
        {
            return;
        }

        // Add flags depending on feature support.
        if (format == Format::BGRA8UnormSrgb)
        {
            flags |= supportBGRA8UnormStorage ? STORAGE_WO : 0;
        }
        if (format == Format::R32Float || format == Format::RG32Float || format == Format::RGBA32Float)
        {
            flags |= supportFloat32Filterable ? FLOAT : 0;
            flags |= supportFloat32Blendable ? BLENDABLE : 0;
        }
        if (format == Format::R11G11B10Float)
        {
            flags |= supportRG11B10UfloatRenderable ? (RENDER | BLENDABLE | MULTISAMPLING | RESOLVE) : 0;
        }

        FormatSupport support = FormatSupport::None;
        support |= (flags & COPY_SRC) ? FormatSupport::CopySource : FormatSupport::None;
        support |= (flags & COPY_DST) ? FormatSupport::CopyDestination : FormatSupport::None;
        support |= FormatSupport::Texture;
        if (flags & RENDER)
        {
            support |= (flags & DEPTH) ? FormatSupport::DepthStencil : FormatSupport::RenderTarget;
        }
        support |= (flags & MULTISAMPLING) ? FormatSupport::Multisampling : FormatSupport::None;
        support |= (flags & BLENDABLE) ? FormatSupport::Blendable : FormatSupport::None;
        support |= (flags & RESOLVE) ? FormatSupport::Resolvable : FormatSupport::None;

        support |= FormatSupport::ShaderLoad;
        support |= FormatSupport::ShaderSample;
        support |= ((flags & STORAGE_WO) || (flags & STORAGE_RW)) ? FormatSupport::ShaderUavStore : FormatSupport::None;
        support |= ((flags & STORAGE_RO) || (flags & STORAGE_RW)) ? FormatSupport::ShaderUavLoad : FormatSupport::None;

        if (translateVertexFormat(format) != WGPUVertexFormat(0))
        {
            support |= FormatSupport::VertexBuffer;
        }
        if (format == Format::R32Uint || format == Format::R16Uint)
        {
            support |= FormatSupport::IndexBuffer;
        }

        m_formatSupport[size_t(format)] = support;
    };

    // clang-format off
    set(Format::R8Uint,         UINT | COPY_SRC | COPY_DST | RENDER | MULTISAMPLING);
    set(Format::R8Sint,         SINT | COPY_SRC | COPY_DST | RENDER | MULTISAMPLING);
    set(Format::R8Unorm,        FLOAT | UNFILTERABLE_FLOAT | COPY_SRC | COPY_DST | RENDER | BLENDABLE | MULTISAMPLING | RESOLVE);
    set(Format::R8Snorm,        FLOAT | UNFILTERABLE_FLOAT | COPY_SRC | COPY_DST);

    set(Format::RG8Uint,        UINT | COPY_SRC | COPY_DST | RENDER | MULTISAMPLING);
    set(Format::RG8Sint,        SINT | COPY_SRC | COPY_DST | RENDER | MULTISAMPLING);
    set(Format::RG8Unorm,       FLOAT | UNFILTERABLE_FLOAT | COPY_SRC | COPY_DST | RENDER | BLENDABLE | MULTISAMPLING | RESOLVE);
    set(Format::RG8Snorm,       FLOAT | UNFILTERABLE_FLOAT | COPY_SRC | COPY_DST);

    set(Format::RGBA8Uint,      UINT | COPY_SRC | COPY_DST | RENDER | MULTISAMPLING | STORAGE_WO | STORAGE_RO);
    set(Format::RGBA8Sint,      SINT | COPY_SRC | COPY_DST | RENDER | MULTISAMPLING | STORAGE_WO | STORAGE_RO);
    set(Format::RGBA8Unorm,     FLOAT | UNFILTERABLE_FLOAT | COPY_SRC | COPY_DST | RENDER | BLENDABLE | MULTISAMPLING | RESOLVE | STORAGE_WO | STORAGE_RO);
    set(Format::RGBA8UnormSrgb, FLOAT | UNFILTERABLE_FLOAT | COPY_SRC | COPY_DST | RENDER | BLENDABLE | MULTISAMPLING | RESOLVE);
    set(Format::RGBA8Snorm,     FLOAT | UNFILTERABLE_FLOAT | COPY_SRC | COPY_DST | STORAGE_WO | STORAGE_RO);

    set(Format::BGRA8Unorm,     FLOAT | UNFILTERABLE_FLOAT | COPY_SRC | COPY_DST | RENDER | BLENDABLE | MULTISAMPLING | RESOLVE);
    set(Format::BGRA8UnormSrgb, FLOAT | UNFILTERABLE_FLOAT | COPY_SRC | COPY_DST | RENDER | BLENDABLE | MULTISAMPLING | RESOLVE); // STORAGE_WO if supportBGRA8UnormStorage
    set(Format::BGRX8Unorm,     0);
    set(Format::BGRX8UnormSrgb, 0);

    set(Format::R16Uint,        UINT | COPY_SRC | COPY_DST | RENDER | MULTISAMPLING);
    set(Format::R16Sint,        SINT | COPY_SRC | COPY_DST | RENDER | MULTISAMPLING);
    set(Format::R16Unorm,       0);
    set(Format::R16Snorm,       0);
    set(Format::R16Float,       FLOAT | UNFILTERABLE_FLOAT | COPY_SRC | COPY_DST | RENDER | BLENDABLE | MULTISAMPLING | RESOLVE);

    set(Format::RG16Uint,       UINT | COPY_SRC | COPY_DST | RENDER | MULTISAMPLING);
    set(Format::RG16Sint,       SINT | COPY_SRC | COPY_DST | RENDER | MULTISAMPLING);
    set(Format::RG16Unorm,      0);
    set(Format::RG16Snorm,      0);
    set(Format::RG16Float,      FLOAT | UNFILTERABLE_FLOAT | COPY_SRC | COPY_DST | RENDER | BLENDABLE | MULTISAMPLING | RESOLVE);

    set(Format::RGBA16Uint,     UINT | COPY_SRC | COPY_DST | RENDER | MULTISAMPLING | STORAGE_WO | STORAGE_RO);
    set(Format::RGBA16Sint,     SINT | COPY_SRC | COPY_DST | RENDER | MULTISAMPLING | STORAGE_WO | STORAGE_RO);
    set(Format::RGBA16Unorm,    0);
    set(Format::RGBA16Snorm,    0);
    set(Format::RGBA16Float,    FLOAT | UNFILTERABLE_FLOAT | COPY_SRC | COPY_DST | RENDER | BLENDABLE | MULTISAMPLING | RESOLVE | STORAGE_WO | STORAGE_RO);

    set(Format::R32Uint,        UINT | COPY_SRC | COPY_DST | RENDER | STORAGE_WO | STORAGE_RO | STORAGE_RW);
    set(Format::R32Sint,        SINT | COPY_SRC | COPY_DST | RENDER | STORAGE_WO | STORAGE_RO | STORAGE_RW);
    set(Format::R32Float,       UNFILTERABLE_FLOAT | COPY_SRC | COPY_DST | RENDER | MULTISAMPLING | STORAGE_WO | STORAGE_RO | STORAGE_RW); // FLOAT if supportFloat32Filterable, BLENDABLE if supportFloat32Blendable

    set(Format::RG32Uint,       UINT | COPY_SRC | COPY_DST | RENDER | STORAGE_WO | STORAGE_RO);
    set(Format::RG32Sint,       SINT | COPY_SRC | COPY_DST | RENDER | STORAGE_WO | STORAGE_RO);
    set(Format::RG32Float,      UNFILTERABLE_FLOAT | COPY_SRC | COPY_DST | RENDER | STORAGE_WO | STORAGE_RO); // FLOAT if supportFloat32Filterable, BLENDABLE if supportFloat32Blendable

    set(Format::RGB32Uint,      0);
    set(Format::RGB32Sint,      0);
    set(Format::RGB32Float,     0);

    set(Format::RGBA32Uint,     UINT | COPY_SRC | COPY_DST | RENDER | STORAGE_WO | STORAGE_RO);
    set(Format::RGBA32Sint,     SINT | COPY_SRC | COPY_DST | RENDER | STORAGE_WO | STORAGE_RO);
    set(Format::RGBA32Float,    UNFILTERABLE_FLOAT | COPY_SRC | COPY_DST | RENDER | STORAGE_WO | STORAGE_RO); // FLOAT if supportFloat32Filterable, BLENDABLE if supportFloat32Blendable

    set(Format::R64Uint,        0);
    set(Format::R64Sint,        0);

    set(Format::BGRA4Unorm,     0);
    set(Format::B5G6R5Unorm,    0);
    set(Format::BGR5A1Unorm,    0);

    set(Format::RGB9E5Ufloat,   FLOAT | UNFILTERABLE_FLOAT | COPY_SRC | COPY_DST);
    set(Format::RGB10A2Uint,    UINT | COPY_SRC | COPY_DST | RENDER | MULTISAMPLING);
    set(Format::RGB10A2Unorm,   FLOAT | UNFILTERABLE_FLOAT | COPY_SRC | COPY_DST | RENDER | BLENDABLE | MULTISAMPLING | RESOLVE);
    set(Format::R11G11B10Float, FLOAT | UNFILTERABLE_FLOAT | COPY_SRC | COPY_DST); // RENDER | BLENDABLE | MULTISAMPLING | RESOLVE if supportRG11B10UfloatRenderable

    set(Format::D32Float,       DEPTH | COPY_SRC | RENDER | MULTISAMPLING);
    set(Format::D16Unorm,       DEPTH | UNFILTERABLE_FLOAT | COPY_SRC | COPY_DST | RENDER | MULTISAMPLING);
    set(Format::D32FloatS8Uint, DEPTH | UNFILTERABLE_FLOAT | RENDER | MULTISAMPLING, supportDepth32FloatStencil8);

    set(Format::BC1Unorm,       FLOAT | COPY_SRC | COPY_DST, supportBC);
    set(Format::BC1UnormSrgb,   FLOAT | COPY_SRC | COPY_DST, supportBC);
    set(Format::BC2Unorm,       FLOAT | COPY_SRC | COPY_DST, supportBC);
    set(Format::BC2UnormSrgb,   FLOAT | COPY_SRC | COPY_DST, supportBC);
    set(Format::BC3Unorm,       FLOAT | COPY_SRC | COPY_DST, supportBC);
    set(Format::BC3UnormSrgb,   FLOAT | COPY_SRC | COPY_DST, supportBC);
    set(Format::BC4Unorm,       FLOAT | COPY_SRC | COPY_DST, supportBC);
    set(Format::BC4Snorm,       FLOAT | COPY_SRC | COPY_DST, supportBC);
    set(Format::BC5Unorm,       FLOAT | COPY_SRC | COPY_DST, supportBC);
    set(Format::BC5Snorm,       FLOAT | COPY_SRC | COPY_DST, supportBC);
    set(Format::BC6HUfloat,     FLOAT | COPY_SRC | COPY_DST, supportBC);
    set(Format::BC6HSfloat,     FLOAT | COPY_SRC | COPY_DST, supportBC);
    set(Format::BC7Unorm,       FLOAT | COPY_SRC | COPY_DST, supportBC);
    set(Format::BC7UnormSrgb,   FLOAT | COPY_SRC | COPY_DST, supportBC);
    // clang-format on
}

Result DeviceImpl::readBuffer(IBuffer* buffer, Offset offset, Size size, void* outData)
{
    BufferImpl* bufferImpl = checked_cast<BufferImpl*>(buffer);
    if (offset + size > bufferImpl->m_desc.size)
    {
        return SLANG_FAIL;
    }

    WGPUBufferDescriptor stagingBufferDesc = {};
    stagingBufferDesc.size = size;
    stagingBufferDesc.usage = WGPUBufferUsage_CopyDst | WGPUBufferUsage_MapRead;
    WGPUBuffer stagingBuffer = m_ctx.api.wgpuDeviceCreateBuffer(m_ctx.device, &stagingBufferDesc);
    if (!stagingBuffer)
    {
        return SLANG_FAIL;
    }
    SLANG_RHI_DEFERRED({ m_ctx.api.wgpuBufferRelease(stagingBuffer); });

    WGPUCommandEncoder encoder = m_ctx.api.wgpuDeviceCreateCommandEncoder(m_ctx.device, nullptr);
    if (!encoder)
    {
        return SLANG_FAIL;
    }
    SLANG_RHI_DEFERRED({ m_ctx.api.wgpuCommandEncoderRelease(encoder); });

    m_ctx.api.wgpuCommandEncoderCopyBufferToBuffer(encoder, bufferImpl->m_buffer, offset, stagingBuffer, 0, size);
    WGPUCommandBuffer commandBuffer = m_ctx.api.wgpuCommandEncoderFinish(encoder, nullptr);
    if (!commandBuffer)
    {
        return SLANG_FAIL;
    }
    SLANG_RHI_DEFERRED({ m_ctx.api.wgpuCommandBufferRelease(commandBuffer); });

    WGPUQueue queue = m_ctx.api.wgpuDeviceGetQueue(m_ctx.device);
    SLANG_RHI_DEFERRED({ m_ctx.api.wgpuQueueRelease(queue); });
    m_ctx.api.wgpuQueueSubmit(queue, 1, &commandBuffer);

    // Wait for the command buffer to finish executing
    {
        WGPUQueueWorkDoneStatus status = WGPUQueueWorkDoneStatus(0);
        WGPUQueueWorkDoneCallbackInfo callbackInfo = {};
        callbackInfo.mode = WGPUCallbackMode_WaitAnyOnly;
        callbackInfo.callback = [](WGPUQueueWorkDoneStatus status_, void* userdata1, void* userdata2)
        { *(WGPUQueueWorkDoneStatus*)userdata1 = status_; };
        callbackInfo.userdata1 = &status;
        WGPUFuture future = m_ctx.api.wgpuQueueOnSubmittedWorkDone(queue, callbackInfo);
        WGPUFutureWaitInfo futures[1] = {{future}};
        uint64_t timeoutNS = UINT64_MAX;
        WGPUWaitStatus waitStatus =
            m_ctx.api.wgpuInstanceWaitAny(m_ctx.instance, SLANG_COUNT_OF(futures), futures, timeoutNS);
        if (waitStatus != WGPUWaitStatus_Success || status != WGPUQueueWorkDoneStatus_Success)
        {
            return SLANG_FAIL;
        }
    }

    // Map the staging buffer
    {
        WGPUMapAsyncStatus status = WGPUMapAsyncStatus(0);
        WGPUBufferMapCallbackInfo callbackInfo = {};
        callbackInfo.mode = WGPUCallbackMode_WaitAnyOnly;
        callbackInfo.callback = [](WGPUMapAsyncStatus status_, WGPUStringView message, void* userdata1, void* userdata2)
        {
            *(WGPUMapAsyncStatus*)userdata1 = status_;
            if (status_ != WGPUMapAsyncStatus_Success)
            {
                static_cast<DeviceImpl*>(userdata2)->reportError("wgpuBufferMapAsync", message);
            }
        };
        callbackInfo.userdata1 = &status;
        callbackInfo.userdata2 = this;
        WGPUFuture future = m_ctx.api.wgpuBufferMapAsync(stagingBuffer, WGPUMapMode_Read, 0, size, callbackInfo);
        WGPUFutureWaitInfo futures[1] = {{future}};
        uint64_t timeoutNS = UINT64_MAX;
        WGPUWaitStatus waitStatus =
            m_ctx.api.wgpuInstanceWaitAny(m_ctx.instance, SLANG_COUNT_OF(futures), futures, timeoutNS);
        if (waitStatus != WGPUWaitStatus_Success || status != WGPUMapAsyncStatus_Success)
        {
            return SLANG_FAIL;
        }
    }
    SLANG_RHI_DEFERRED({ m_ctx.api.wgpuBufferUnmap(stagingBuffer); });

    const void* data = m_ctx.api.wgpuBufferGetConstMappedRange(stagingBuffer, 0, size);
    if (!data)
    {
        return SLANG_FAIL;
    }

    std::memcpy(outData, data, size);

    return SLANG_OK;
}

Result DeviceImpl::getTextureAllocationInfo(const TextureDesc& desc, Size* outSize, Size* outAlignment)
{
    return SLANG_E_NOT_IMPLEMENTED;
}

Result DeviceImpl::getTextureRowAlignment(Format format, Size* outAlignment)
{
    *outAlignment = 256;
    return SLANG_OK;
}

Result DeviceImpl::createShaderObjectLayout(
    slang::ISession* session,
    slang::TypeLayoutReflection* typeLayout,
    ShaderObjectLayout** outLayout
)
{
    RefPtr<ShaderObjectLayoutImpl> layout;
    SLANG_RETURN_ON_FAIL(ShaderObjectLayoutImpl::createForElementType(this, session, typeLayout, layout.writeRef()));
    returnRefPtrMove(outLayout, layout);
    return SLANG_OK;
}

Result DeviceImpl::createRootShaderObjectLayout(
    slang::IComponentType* program,
    slang::ProgramLayout* programLayout,
    ShaderObjectLayout** outLayout
)
{
    return SLANG_FAIL;
}

Result DeviceImpl::createShaderTable(const ShaderTableDesc& desc, IShaderTable** outShaderTable)
{
    return SLANG_E_NOT_IMPLEMENTED;
}

inline Result getAdaptersImpl(std::vector<Adapter>& outAdapters)
{
    // If WGPU is not available, return no adapters.
    API api;
    if (SLANG_FAILED(api.init()))
    {
        return SLANG_OK;
    }

    WGPUInstance wgpuInstance = {};
    SLANG_RETURN_ON_FAIL(createWGPUInstance(api, &wgpuInstance));
    SLANG_RHI_DEFERRED({ api.wgpuInstanceRelease(wgpuInstance); });

    WGPUAdapter wgpuAdapter = {};
    SLANG_RETURN_ON_FAIL(createWGPUAdapter(api, wgpuInstance, &wgpuAdapter));
    SLANG_RHI_DEFERRED({ api.wgpuAdapterRelease(wgpuAdapter); });

    WGPUAdapterInfo wgpuAdapterInfo = {};
    api.wgpuAdapterGetInfo(wgpuAdapter, &wgpuAdapterInfo);

    AdapterInfo info = {};
    info.deviceType = DeviceType::WGPU;
    string::copy_safe(info.name, sizeof(info.name), wgpuAdapterInfo.device);
    info.vendorID = wgpuAdapterInfo.vendorID;
    info.deviceID = wgpuAdapterInfo.deviceID;

    Adapter adapter;
    adapter.m_info = info;
    adapter.m_isDefault = true;
    outAdapters.push_back(adapter);

    return SLANG_OK;
}

std::vector<Adapter>& getAdapters()
{
    static std::vector<Adapter> adapters;
    static Result initResult = getAdaptersImpl(adapters);
    SLANG_UNUSED(initResult);
    return adapters;
}

} // namespace rhi::wgpu

namespace rhi {

IAdapter* getWGPUAdapter(uint32_t index)
{
    std::vector<Adapter>& adapters = wgpu::getAdapters();
    return index < adapters.size() ? &adapters[index] : nullptr;
}

Result createWGPUDevice(const DeviceDesc* desc, IDevice** outDevice)
{
    RefPtr<wgpu::DeviceImpl> result = new wgpu::DeviceImpl();
    SLANG_RETURN_ON_FAIL(result->initialize(*desc));
    returnComPtr(outDevice, result);
    return SLANG_OK;
}

} // namespace rhi<|MERGE_RESOLUTION|>--- conflicted
+++ resolved
@@ -13,14 +13,6 @@
 #include <vector>
 
 namespace rhi::wgpu {
-
-<<<<<<< HEAD
-=======
-static void errorCallback(WGPUErrorType type, const char* message, void* userdata)
-{
-    DeviceImpl* device = static_cast<DeviceImpl*>(userdata);
-    device->handleError(type, message);
-}
 
 static inline WGPUDawnTogglesDescriptor getDawnTogglesDescriptor()
 {
@@ -95,7 +87,6 @@
     return SLANG_OK;
 }
 
->>>>>>> 0ae1fba6
 Context::~Context()
 {
     if (device)
@@ -161,7 +152,6 @@
     SLANG_RETURN_ON_FAIL(m_ctx.api.init());
     API& api = m_ctx.api;
 
-<<<<<<< HEAD
     const std::vector<const char*> enabledToggles = {
         "use_dxc",
     };
@@ -216,10 +206,6 @@
             return SLANG_FAIL;
         }
     }
-=======
-    SLANG_RETURN_ON_FAIL(createWGPUInstance(api, &m_ctx.instance));
-    SLANG_RETURN_ON_FAIL(createWGPUAdapter(api, m_ctx.instance, &m_ctx.adapter));
->>>>>>> 0ae1fba6
 
     // Query adapter limits.
     WGPULimits adapterLimits = {};
@@ -235,7 +221,6 @@
     deviceDesc.requiredFeatures = adapterFeatures.features;
     deviceDesc.requiredFeatureCount = adapterFeatures.featureCount;
     deviceDesc.requiredLimits = &requiredLimits;
-<<<<<<< HEAD
     deviceDesc.uncapturedErrorCallbackInfo.callback =
         [](const WGPUDevice* device, WGPUErrorType type, WGPUStringView message, void* userdata1, void* userdata2)
     {
@@ -243,11 +228,6 @@
         deviceImpl->reportUncapturedError(type, message);
     };
     deviceDesc.uncapturedErrorCallbackInfo.userdata1 = this;
-=======
-    deviceDesc.uncapturedErrorCallbackInfo.callback = errorCallback;
-    deviceDesc.uncapturedErrorCallbackInfo.userdata = this;
-    WGPUDawnTogglesDescriptor togglesDesc = getDawnTogglesDescriptor();
->>>>>>> 0ae1fba6
     deviceDesc.nextInChain = &togglesDesc.chain;
 
     {
