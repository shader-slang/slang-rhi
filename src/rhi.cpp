--- conflicted
+++ resolved
@@ -130,32 +130,6 @@
         set(Format::BC7_UNORM_SRGB, "BC7_UNORM_SRGB", SLANG_SCALAR_TYPE_FLOAT32, 4, 16, 16, 4, 4);
     }
 
-<<<<<<< HEAD
-    bool isTypless(Format format)
-    {
-        switch (format)
-        {
-        case Format::R32G32B32A32_TYPELESS:
-        case Format::R32G32B32_TYPELESS:
-        case Format::R32G32_TYPELESS:
-        case Format::R32_TYPELESS:
-        case Format::R16G16B16A16_TYPELESS:
-        case Format::R16G16_TYPELESS:
-        case Format::R16_TYPELESS:
-        case Format::R8G8B8A8_TYPELESS:
-        case Format::R8G8_TYPELESS:
-        case Format::R8_TYPELESS:
-        case Format::B8G8R8A8_TYPELESS:
-        case Format::R10G10B10A2_TYPELESS:
-        case Format::R32_FLOAT_X32_TYPELESS:
-            return true;
-        default:
-            return false;
-        }
-    }
-
-=======
->>>>>>> 88e5e4ea
     bool isCompressed(Format format)
     {
         switch (format)
