--- conflicted
+++ resolved
@@ -385,17 +385,6 @@
         if (shouldIgnoreFormat(format))
             continue;
 
-<<<<<<< HEAD
-=======
-        // TODO(testing): Get compressed formats working on other platforms
-        if (info.isCompressed && options.getDevice()->getDeviceType() != DeviceType::D3D12)
-            continue;
-
-        // TODO(testing): Get 64bit working on other platforms
-        if (format == Format::R64Uint && options.getDevice()->getDeviceType() != DeviceType::D3D12)
-            continue;
-
->>>>>>> bbfc62f1
         for (auto& variant : options.getVariants())
         {
             TextureDesc& td = variant.descriptors[0].desc;
