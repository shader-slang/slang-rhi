--- conflicted
+++ resolved
@@ -211,7 +211,6 @@
     Extents textureExtents,
     bool invertRegion
 ) const
-<<<<<<< HEAD
 {
     Texture* textureImpl = checked_cast<Texture*>(texture);
 
@@ -341,156 +340,6 @@
     }
 }
 
-void TextureData::checkEqualFloat(ITexture* texture, float epsilon) const
-=======
->>>>>>> 3a87e38b
-{
-    Texture* textureImpl = checked_cast<Texture*>(texture);
-
-    const TextureDesc& otherDesc = textureImpl->getDesc();
-
-    CHECK_EQ(otherDesc.type, desc.type);
-    CHECK_EQ(otherDesc.format, desc.format);
-
-<<<<<<< HEAD
-    UnpackFloatFunc unpackFloatFunc = getFormatConversionFuncs(desc.format).unpackFloatFunc;
-    SLANG_RHI_ASSERT(unpackFloatFunc);
-    size_t pixelSize = formatInfo.blockSizeInBytes / formatInfo.pixelsPerBlock;
-
-    for (uint32_t layer = 0; layer < desc.getLayerCount(); ++layer)
-=======
-    const Subresource& thisSubresource = getSubresource(thisLayer, thisMipLevel);
-    const SubresourceLayout& thisLayout = thisSubresource.layout;
-
-    SubresourceLayout textureLayout;
-    REQUIRE_CALL(textureImpl->getSubresourceLayout(textureMipLevel, &textureLayout));
-
-    ComPtr<ISlangBlob> blob;
-    Size rowPitch;
-    REQUIRE_CALL(
-        textureImpl->getDevice()->readTexture(textureImpl, textureLayer, textureMipLevel, blob.writeRef(), &rowPitch)
-    );
-
-    // For compressed textures, raise error if attempting to check none-aligned blocks
-    if (formatInfo.blockWidth > 1)
->>>>>>> 3a87e38b
-    {
-        CHECK_EQ(textureOffset.x % formatInfo.blockWidth, 0);
-        if (textureExtents.width != Extents::kWholeTexture.width)
-            CHECK_EQ(textureExtents.width % formatInfo.blockWidth, 0);
-    }
-    if (formatInfo.blockHeight > 1)
-    {
-        CHECK_EQ(textureOffset.y % formatInfo.blockHeight, 0);
-        if (textureExtents.height != Extents::kWholeTexture.height)
-            CHECK_EQ(textureExtents.height % formatInfo.blockHeight, 0);
-    }
-
-    // Adjust extents if 'whole texture' specified.
-    if (textureExtents.width == Extents::kWholeTexture.width)
-        textureExtents.width = max(textureLayout.size.width - textureOffset.x, 1);
-    if (textureExtents.height == Extents::kWholeTexture.height)
-        textureExtents.height = max(textureLayout.size.height - textureOffset.y, 1);
-    if (textureExtents.depth == Extents::kWholeTexture.depth)
-        textureExtents.depth = max(textureLayout.size.depth - textureOffset.z, 1);
-
-    if (invertRegion)
-    {
-        // This is a comparison of 2 textures of equal size, with
-        // a mask applied to the middle, so texture sizes must match.
-        CHECK_EQ(otherDesc.size.width, thisLayout.size.width);
-        CHECK_EQ(otherDesc.size.height, thisLayout.size.height);
-        CHECK_EQ(otherDesc.size.depth, thisLayout.size.depth);
-    }
-    else
-    {
-        // This is a comparison of the WHOLE of the cpu data against the
-        // region of the texture, so extents must match descriptor size.
-        CHECK_EQ(textureExtents.width, thisLayout.size.width);
-        CHECK_EQ(textureExtents.height, thisLayout.size.height);
-        CHECK_EQ(textureExtents.depth, thisLayout.size.depth);
-    }
-
-    // Calculate overall dimensions in blocks rather than pixels to handle compressed textures.
-    uint32_t sliceOffset = 0;
-    uint32_t rowOffset = 0;
-    uint32_t colOffset = 0;
-    uint32_t sliceCount = thisLayout.size.depth;
-    uint32_t rowCount = thisLayout.rowCount;
-    uint32_t colCount = thisLayout.size.width / formatInfo.blockWidth;
-
-    // Calculate start of region in blocks.
-    uint32_t sliceRegionBegin = textureOffset.z;
-    uint32_t rowRegionBegin = textureOffset.y / formatInfo.blockHeight;
-    uint32_t colRegionBegin = textureOffset.x / formatInfo.blockWidth;
-
-    // Calculate end of region in blocks.
-    uint32_t sliceRegionEnd = (textureOffset.z + textureExtents.depth);
-    uint32_t rowRegionEnd = (textureOffset.y + textureExtents.height) / formatInfo.blockHeight;
-    uint32_t colRegionEnd = (textureOffset.x + textureExtents.width) / formatInfo.blockWidth;
-
-    // If matching interior, pixels to check are only those internal to the region
-    if (!invertRegion)
-    {
-        sliceOffset = sliceRegionBegin;
-        sliceCount = sliceRegionEnd - sliceRegionBegin;
-        rowOffset = rowRegionBegin;
-        rowCount = rowRegionEnd - rowRegionBegin;
-        colOffset = colRegionBegin;
-        colCount = colRegionEnd - colRegionBegin;
-    }
-
-    uint8_t* thisData = thisSubresource.data.get();
-    uint8_t* textureData = (uint8_t*)blob->getBufferPointer();
-
-    // Iterate over whole texture, checking each block.
-    for (uint32_t slice = 0; slice < sliceCount; slice++)
-    {
-        // Check if slice is within region.
-        bool insideSlice = slice >= sliceRegionBegin && slice < sliceRegionEnd;
-
-<<<<<<< HEAD
-            const uint8_t* expectedSlice = sr.data.get();
-            const uint8_t* actualSlice = (uint8_t*)blob->getBufferPointer();
-
-            for (uint32_t slice = 0; slice < sr.layout.size.depth; slice++)
-            {
-                const uint8_t* expectedRow = expectedSlice;
-                const uint8_t* actualRow = actualSlice;
-
-                for (uint32_t row = 0; row < sr.layout.rowCount; row++)
-                {
-                    const uint8_t* expectedData = expectedRow;
-                    const uint8_t* actualData = actualRow;
-                    bool isEqual = true;
-
-                    for (uint32_t x = 0; x < sr.layout.size.width; x++)
-                    {
-                        float expected[4];
-                        float actual[4];
-                        unpackFloatFunc(expectedData + x * pixelSize, expected);
-                        unpackFloatFunc(actualData + x * pixelSize, actual);
-                        for (uint32_t i = 0; i < formatInfo.channelCount; i++)
-                        {
-                            // Note: Doing a check for each pixel is slow, so we do it per row.
-                            // CHECK_EQ(std::abs(expected[i] - actual[i]) <= epsilon, true);
-                            isEqual &= std::abs(expected[i] - actual[i]) <= epsilon;
-                        }
-                    }
-
-                    CHECK(isEqual);
-
-                    expectedRow += sr.layout.strideY;
-                    actualRow += rowPitch;
-                }
-
-                expectedSlice += sr.layout.strideZ;
-                actualSlice += rowPitch * sr.layout.rowCount;
-            }
-        }
-    }
-}
-
 void TextureData::clearFloat(const float clearValue[4]) const
 {
     for (uint32_t layer = 0; layer < desc.getLayerCount(); ++layer)
@@ -552,35 +401,6 @@
             for (uint32_t x = 0; x < subresource.layout.size.width; x++)
             {
                 ::memcpy(rowStart + x * pixelSize, pixelData, pixelSize);
-=======
-        // Iterate rows
-        for (uint32_t row = 0; row < rowCount; row++)
-        {
-            // Check if row is within region.
-            bool insideRow = row >= rowRegionBegin && row < rowRegionEnd;
-
-            // Iterate columns.
-            for (uint32_t col = 0; col < colCount; col++)
-            {
-                // If doing an exterior scan, skip blocks that are in the region.
-                bool insideCol = col >= colRegionBegin && col < colRegionEnd;
-                if (invertRegion && insideSlice && insideRow && insideCol)
-                {
-                    continue;
-                }
-
-                // Get pointer to block within the whole cpu data.
-                uint8_t* thisBlock = thisData + slice * thisLayout.strideZ + row * thisLayout.strideY +
-                                     col * formatInfo.blockSizeInBytes;
-
-                // Get pointer to block within the region of the texture we're scanning
-                uint8_t* textureBlock = textureData + (sliceOffset + slice) * textureLayout.strideZ +
-                                        (rowOffset + row) * textureLayout.strideY +
-                                        (colOffset + col) * formatInfo.blockSizeInBytes;
-
-                // Compare the block of texels that make up this row/column
-                CHECK_EQ(memcmp(thisBlock, textureBlock, formatInfo.blockSizeInBytes), 0);
->>>>>>> 3a87e38b
             }
         }
     }
@@ -890,21 +710,6 @@
     );
 }
 
-<<<<<<< HEAD
-void TextureTestOptions::processVariantArg(TextureUsage usage)
-{
-    addGenerator(
-        [this, usage](int state, TextureTestVariant variant)
-        {
-            for (auto& testTexture : variant.descriptors)
-                testTexture.desc.usage |= usage;
-            next(state, variant);
-        }
-    );
-}
-
-=======
->>>>>>> 3a87e38b
 // checks filter, where mask is a bitfield with bit 1=allow off, 2=allow on
 template<typename T>
 inline bool _checkFilter(bool value, T mask)
