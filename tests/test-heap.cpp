#include "testing.h"

#include <string>
#include <map>
#include <functional>
#include <memory>
#include <random>
#include <thread>

#include "rhi-shared.h"

using namespace rhi;
using namespace rhi::testing;

void runCopyBufferShader(IDevice* device, IBuffer* src, IBuffer* dst)
{
    ComPtr<IShaderProgram> shaderProgram;
    slang::ProgramLayout* slangReflection = nullptr;
    REQUIRE_CALL(loadComputeProgram(device, shaderProgram, "test-buffer-copy", "computeMain", slangReflection));

    ComputePipelineDesc pipelineDesc = {};
    pipelineDesc.program = shaderProgram.get();
    ComPtr<IComputePipeline> pipeline;
    REQUIRE_CALL(device->createComputePipeline(pipelineDesc, pipeline.writeRef()));

    ComPtr<ICommandQueue> queue;
    REQUIRE_CALL(device->getQueue(QueueType::Graphics, queue.writeRef()));

    auto commandEncoder = queue->createCommandEncoder();
    auto passEncoder = commandEncoder->beginComputePass();
    auto rootObject = passEncoder->bindPipeline(pipeline);
    ShaderCursor shaderCursor(rootObject);
    shaderCursor["src"].setBinding(src);
    shaderCursor["dst"].setBinding(dst);
    passEncoder->dispatchCompute(src->getDesc().size / (src->getDesc().elementSize * 32), 1, 1);
    passEncoder->end();

    ComPtr<ICommandBuffer> cb = commandEncoder->finish();
    REQUIRE_CALL(queue->submit(cb));
}

void runInitPointerShader(IDevice* device, uint32_t val, DeviceAddress dst, uint32_t numElements)
{
    ComPtr<IShaderProgram> shaderProgram;
    slang::ProgramLayout* slangReflection = nullptr;
    REQUIRE_CALL(loadComputeProgram(device, shaderProgram, "test-pointer-init", "computeMain", slangReflection));

    ComputePipelineDesc pipelineDesc = {};
    pipelineDesc.program = shaderProgram.get();
    ComPtr<IComputePipeline> pipeline;
    REQUIRE_CALL(device->createComputePipeline(pipelineDesc, pipeline.writeRef()));

    ComPtr<ICommandQueue> queue;
    REQUIRE_CALL(device->getQueue(QueueType::Graphics, queue.writeRef()));

    auto commandEncoder = queue->createCommandEncoder();
    auto passEncoder = commandEncoder->beginComputePass();
    auto rootObject = passEncoder->bindPipeline(pipeline);
    ShaderCursor shaderCursor(rootObject);
    shaderCursor["val"].setData(val);
    shaderCursor["dst"].setData(dst);
    passEncoder->dispatchCompute(numElements / 32, 1, 1);
    passEncoder->end();

    ComPtr<ICommandBuffer> cb = commandEncoder->finish();
    REQUIRE_CALL(queue->submit(cb));
}

void runCopyPointerShader(IDevice* device, DeviceAddress src, DeviceAddress dst, uint32_t numElements)
{
    ComPtr<IShaderProgram> shaderProgram;
    slang::ProgramLayout* slangReflection = nullptr;
    REQUIRE_CALL(loadComputeProgram(device, shaderProgram, "test-pointer-copy", "computeMain", slangReflection));

    ComputePipelineDesc pipelineDesc = {};
    pipelineDesc.program = shaderProgram.get();
    ComPtr<IComputePipeline> pipeline;
    REQUIRE_CALL(device->createComputePipeline(pipelineDesc, pipeline.writeRef()));

    ComPtr<ICommandQueue> queue;
    REQUIRE_CALL(device->getQueue(QueueType::Graphics, queue.writeRef()));

    auto commandEncoder = queue->createCommandEncoder();
    auto passEncoder = commandEncoder->beginComputePass();
    auto rootObject = passEncoder->bindPipeline(pipeline);
    ShaderCursor shaderCursor(rootObject);
    shaderCursor["src"].setData(src);
    shaderCursor["dst"].setData(dst);
    passEncoder->dispatchCompute(numElements / 32, 1, 1);
    passEncoder->end();

    ComPtr<ICommandBuffer> cb = commandEncoder->finish();
    REQUIRE_CALL(queue->submit(cb));
}

ComPtr<IBuffer> createBuffer(IDevice* device, uint32_t size)
{
    // Setup buffer descriptor
    BufferDesc bufferDesc = {};
    bufferDesc.size = size;
    bufferDesc.format = Format::Undefined;
    bufferDesc.elementSize = sizeof(uint32_t);
    bufferDesc.usage = BufferUsage::ShaderResource | BufferUsage::UnorderedAccess | BufferUsage::CopyDestination |
                       BufferUsage::CopySource;
    bufferDesc.defaultState = ResourceState::UnorderedAccess;
    bufferDesc.memoryType = MemoryType::DeviceLocal;

    ComPtr<IBuffer> buffer;
    REQUIRE_CALL(device->createBuffer(bufferDesc, nullptr, buffer.writeRef()));
    return buffer;
}

GPU_TEST_CASE("heap-create", CUDA | Vulkan)
{
    HeapDesc desc;
    desc.memoryType = MemoryType::DeviceLocal;

    ComPtr<IHeap> heap;
    REQUIRE_CALL(device->createHeap(desc, heap.writeRef()));
}

GPU_TEST_CASE("heap-allocate", CUDA | Vulkan)
{
    HeapDesc desc;
    desc.memoryType = MemoryType::DeviceLocal;

    ComPtr<IHeap> heap;
    REQUIRE_CALL(device->createHeap(desc, heap.writeRef()));

    HeapAllocDesc allocDesc;
    allocDesc.size = 1024 * 1024; // 1 MB
    allocDesc.alignment = 128;

    HeapAlloc allocation;
    REQUIRE_CALL(heap->allocate(allocDesc, &allocation));
    CHECK_EQ(allocation.size, allocDesc.size);

    IHeap::Report report = heap->report();
    CHECK_EQ(report.totalAllocated, allocDesc.size);
    CHECK_EQ(report.numAllocations, 1);
    CHECK_EQ(report.totalMemUsage, 8 * 1024 * 1024); // assume 1 small page of 8 MB
    CHECK_EQ(report.numPages, 1);

    REQUIRE_CALL(heap->free(allocation));

    report = heap->report();
    CHECK_EQ(report.totalAllocated, 0);
    CHECK_EQ(report.numAllocations, 0);
    CHECK_EQ(report.totalMemUsage, 8 * 1024 * 1024); // assume 1 small page of 8 MB
    CHECK_EQ(report.numPages, 1);

    REQUIRE_CALL(heap->removeEmptyPages());

    report = heap->report();
    CHECK_EQ(report.totalAllocated, 0);
    CHECK_EQ(report.numAllocations, 0);
    CHECK_EQ(report.totalMemUsage, 0);
    CHECK_EQ(report.numPages, 0);
}

GPU_TEST_CASE("heap-submit", CUDA | Vulkan)
{
    HeapDesc desc;
    desc.memoryType = MemoryType::DeviceLocal;

    ComPtr<IHeap> heap;
    REQUIRE_CALL(device->createHeap(desc, heap.writeRef()));

    HeapAllocDesc allocDesc;
    allocDesc.size = 1024 * 1024; // 1 MB
    allocDesc.alignment = 128;    // 256 KB

    HeapAlloc allocation;
    REQUIRE_CALL(heap->allocate(allocDesc, &allocation));
    CHECK_EQ(allocation.size, allocDesc.size);

    IHeap::Report report = heap->report();
    CHECK_EQ(report.totalAllocated, allocDesc.size);
    CHECK_EQ(report.numAllocations, 1);
    CHECK_EQ(report.totalMemUsage, 8 * 1024 * 1024); // assume 1 small page of 8 MB
    CHECK_EQ(report.numPages, 1);

    // Run dummy shader just to create a submit
    auto src = createBuffer(device, 1024);
    auto dst = createBuffer(device, 1024);
    runCopyBufferShader(device, src.get(), dst.get());

    // Request a free, which should not actually trigger
    // yet as the latest submit hasn't completed
    REQUIRE_CALL(heap->free(allocation));
    report = heap->report();
    CHECK_EQ(report.totalAllocated, allocDesc.size);
    CHECK_EQ(report.numAllocations, 1);
    CHECK_EQ(report.totalMemUsage, 8 * 1024 * 1024); // assume 1 small page of 8 MB
    CHECK_EQ(report.numPages, 1);

    // Wait for the queue to complete
    device->getQueue(QueueType::Graphics)->waitOnHost();

    // Flush the heap (TODO: Remove once hooked into device logic)
    REQUIRE_CALL(heap->flush());

    // Now the free should be processed
    report = heap->report();
    CHECK_EQ(report.totalAllocated, 0);
    CHECK_EQ(report.numAllocations, 0);
    CHECK_EQ(report.totalMemUsage, 8 * 1024 * 1024); // assume 1 small page of 8 MB
    CHECK_EQ(report.numPages, 1);

    REQUIRE_CALL(heap->removeEmptyPages());

    report = heap->report();
    CHECK_EQ(report.totalAllocated, 0);
    CHECK_EQ(report.numAllocations, 0);
    CHECK_EQ(report.totalMemUsage, 0);
    CHECK_EQ(report.numPages, 0);
}

struct AllocationInfo
{
    ComPtr<IBuffer> buffer;
    uint32_t pattern;
};

GPU_TEST_CASE("heap-pointer-stress-test", CUDA | Vulkan)
{
    ComputePipelineDesc pipelineDesc = {};

    ComPtr<IShaderProgram> initPtrShaderProgram;
    slang::ProgramLayout* initPtrSlangReflection = nullptr;
    REQUIRE_CALL(
        loadComputeProgram(device, initPtrShaderProgram, "test-pointer-init", "computeMain", initPtrSlangReflection)
    );

    pipelineDesc.program = initPtrShaderProgram.get();
    ComPtr<IComputePipeline> initPtrpipeline;
    REQUIRE_CALL(device->createComputePipeline(pipelineDesc, initPtrpipeline.writeRef()));

    ComPtr<IShaderProgram> copyPtrShaderProgram;
    slang::ProgramLayout* copyPtrSlangReflection = nullptr;
    REQUIRE_CALL(
        loadComputeProgram(device, copyPtrShaderProgram, "test-pointer-copy", "computeMain", copyPtrSlangReflection)
    );
    pipelineDesc.program = copyPtrShaderProgram.get();
    ComPtr<IComputePipeline> copyPtrpipeline;
    REQUIRE_CALL(device->createComputePipeline(pipelineDesc, copyPtrpipeline.writeRef()));


    HeapDesc desc;
    desc.memoryType = MemoryType::DeviceLocal;

    ComPtr<IHeap> heap;
    REQUIRE_CALL(device->createHeap(desc, heap.writeRef()));

    std::vector<AllocationInfo> allocations;

    auto queue = device->getQueue(QueueType::Graphics);

    // Up front allocate a load of buffers
    for (int i = 0; i < 10; i++)
    {
        ComPtr<IBuffer> dst;
        BufferDesc bufferDesc = {};
        bufferDesc.size = 4 * 1024 * 1024;
        bufferDesc.format = Format::Undefined;
        bufferDesc.elementSize = sizeof(uint32_t);
        bufferDesc.usage = BufferUsage::ShaderResource | BufferUsage::UnorderedAccess | BufferUsage::CopyDestination |
                           BufferUsage::CopySource;
        bufferDesc.defaultState = ResourceState::UnorderedAccess;
        bufferDesc.memoryType = MemoryType::DeviceLocal;
        device->createBuffer(bufferDesc, nullptr, dst.writeRef());
        allocations.push_back(AllocationInfo{dst, (uint32_t)i + 1});
    }

    // Run a load of compute operations that use temp allocations and generate a lot of GPU
    // work so the queues get busy. This should result in the heap having to delay
    // freeing of the temp buffers until the GPU is finished with them.
    for (auto& alloc : allocations)
    {
        HeapAlloc src;
        HeapAllocDesc allocDesc;
        allocDesc.size = alloc.buffer->getDesc().size;
        allocDesc.alignment = 128;
        REQUIRE_CALL(heap->allocate(allocDesc, &src));

        auto commandEncoder = queue->createCommandEncoder();
        {
            auto passEncoder = commandEncoder->beginComputePass();
            auto rootObject = passEncoder->bindPipeline(initPtrpipeline);
            ShaderCursor shaderCursor(rootObject);
            shaderCursor["val"].setData(alloc.pattern);
            shaderCursor["dst"].setData(src.getDeviceAddress());
            for (int d = 0; d < 100; d++)
                passEncoder->dispatchCompute(alloc.buffer->getDesc().size / (4 * 32), 1, 1);
            passEncoder->end();
        }
        commandEncoder->globalBarrier();
        {
            auto passEncoder = commandEncoder->beginComputePass();
            auto rootObject = passEncoder->bindPipeline(copyPtrpipeline);
            ShaderCursor shaderCursor(rootObject);
            shaderCursor["src"].setData(src.getDeviceAddress());
            shaderCursor["dst"].setData(alloc.buffer->getDeviceAddress());
            for (int d = 0; d < 100; d++)
                passEncoder->dispatchCompute(alloc.buffer->getDesc().size / (4 * 32), 1, 1);
            passEncoder->end();
        }

        ComPtr<ICommandBuffer> cb = commandEncoder->finish();
        REQUIRE_CALL(queue->submit(cb));

        // Free src
        REQUIRE_CALL(heap->free(src));
        heap->flush();
    }

    // Check contents of buffers
    for (auto& alloc : allocations)
    {
        ComPtr<ISlangBlob> blob;
        device->readBuffer(alloc.buffer, 0, alloc.buffer->getDesc().size, blob.writeRef());
        auto data = (uint32_t*)blob->getBufferPointer();
        for (size_t i = 0; i < alloc.buffer->getDesc().size / sizeof(uint32_t); i++)
        {
            if (data[i] != alloc.pattern)
            {
                printf("Data mismatch at %d, expected %d, got %d\n", (int)i, alloc.pattern, data[i]);
            }
            CHECK_EQ(data[i], alloc.pattern);
            if (data[i] != alloc.pattern)
                break;
        }
    }
}

// Helper function to check if two allocations overlap
bool allocationsOverlap(const HeapAlloc& a, const HeapAlloc& b)
{
    uint64_t aStart = a.getDeviceAddress();
    uint64_t aEnd = aStart + a.size;
    uint64_t bStart = b.getDeviceAddress();
    uint64_t bEnd = bStart + b.size;

    return !(aEnd <= bStart || bEnd <= aStart);
}

GPU_TEST_CASE("heap-no-overlaps", CUDA | Vulkan)
{
    HeapDesc desc;
    desc.memoryType = MemoryType::DeviceLocal;

    ComPtr<IHeap> heap;
    REQUIRE_CALL(device->createHeap(desc, heap.writeRef()));

    std::vector<HeapAlloc> allocations;

    // Create multiple allocations of various sizes
    std::vector<size_t> sizes = {1024, 4096, 16384, 65536, 262144, 1048576};

    // Use platform-appropriate alignment
    size_t alignment = 128;

    for (size_t size : sizes)
    {
        HeapAllocDesc allocDesc;
        allocDesc.size = size;
        allocDesc.alignment = alignment;

        HeapAlloc allocation;
        REQUIRE_CALL(heap->allocate(allocDesc, &allocation));
        allocations.push_back(allocation);
    }

    // Verify no allocations overlap
    for (size_t i = 0; i < allocations.size(); i++)
    {
        for (size_t j = i + 1; j < allocations.size(); j++)
        {
            CHECK(!allocationsOverlap(allocations[i], allocations[j]));
        }
    }

    // Clean up
    for (auto& alloc : allocations)
    {
        REQUIRE_CALL(heap->free(alloc));
    }
}

GPU_TEST_CASE("heap-alloc-free-no-overlaps", CUDA | Vulkan)
{
    HeapDesc desc;
    desc.memoryType = MemoryType::DeviceLocal;

    ComPtr<IHeap> heap;
    REQUIRE_CALL(device->createHeap(desc, heap.writeRef()));

    std::vector<HeapAlloc> currentAllocations;

    // Do a series of allocations and frees
    for (int iteration = 0; iteration < 3; iteration++)
    {
        // Allocate some memory
        for (int i = 0; i < 5; i++)
        {
            HeapAllocDesc allocDesc;
            allocDesc.size = (i + 1) * 8192; // Varying sizes
            allocDesc.alignment = 128;

            HeapAlloc allocation;
            REQUIRE_CALL(heap->allocate(allocDesc, &allocation));
            currentAllocations.push_back(allocation);
        }

        // Free some allocations (not all)
        if (currentAllocations.size() >= 3)
        {
            for (int i = 0; i < 2; i++)
            {
                REQUIRE_CALL(heap->free(currentAllocations.back()));
                currentAllocations.pop_back();
            }
        }
    }

    // Verify remaining allocations don't overlap
    for (size_t i = 0; i < currentAllocations.size(); i++)
    {
        for (size_t j = i + 1; j < currentAllocations.size(); j++)
        {
            CHECK(!allocationsOverlap(currentAllocations[i], currentAllocations[j]));
        }
    }

    // Clean up remaining allocations
    for (auto& alloc : currentAllocations)
    {
        REQUIRE_CALL(heap->free(alloc));
    }
}

GPU_TEST_CASE("heap-alignment-sizes", CUDA | Vulkan)
{
    HeapDesc desc;
    desc.memoryType = MemoryType::DeviceLocal;

    ComPtr<IHeap> heap;
    REQUIRE_CALL(device->createHeap(desc, heap.writeRef()));

    std::vector<HeapAlloc> allocations;

    // Test various alignment and size combinations
    struct TestCase
    {
        size_t size;
        size_t alignment;
    };

    // Use platform-appropriate alignments
    std::vector<TestCase> testCases;
    testCases = {
        {1023, 64},     // Size not aligned to alignment
        {1024, 128},    // Size multiple of alignment
        {4096, 64},     // Size multiple of alignment
        {65535, 128},   // Odd size with large alignment
        {262144, 128},  // Large size with large alignment
        {1, 64},        // Minimal size
        {1048576, 128}, // Large size with standard alignment
    };

    for (auto& testCase : testCases)
    {
        HeapAllocDesc allocDesc;
        allocDesc.size = testCase.size;
        allocDesc.alignment = testCase.alignment;

        HeapAlloc allocation;
        REQUIRE_CALL(heap->allocate(allocDesc, &allocation));

        // Verify the allocation respects alignment
        CHECK_EQ(allocation.getDeviceAddress() % testCase.alignment, 0);

        // Verify the allocation size is at least what was requested
        CHECK(allocation.size >= testCase.size);

        allocations.push_back(allocation);
    }

    // Verify no overlaps with different alignments/sizes
    for (size_t i = 0; i < allocations.size(); i++)
    {
        for (size_t j = i + 1; j < allocations.size(); j++)
        {
            CHECK(!allocationsOverlap(allocations[i], allocations[j]));
        }
    }

    // Clean up
    for (auto& alloc : allocations)
    {
        REQUIRE_CALL(heap->free(alloc));
    }
}

GPU_TEST_CASE("heap-multiple-submits-pending-frees", CUDA | Vulkan)
{
    HeapDesc desc;
    desc.memoryType = MemoryType::DeviceLocal;

    ComPtr<IHeap> heap;
    REQUIRE_CALL(device->createHeap(desc, heap.writeRef()));

    auto queue = device->getQueue(QueueType::Graphics);

    std::vector<HeapAlloc> pendingFrees;

    // Create multiple submits with allocations that will be freed
    for (int submitIndex = 0; submitIndex < 5; submitIndex++)
    {
        // Allocate some memory for this submit
        HeapAllocDesc allocDesc;
        allocDesc.size = (submitIndex + 1) * 65536; // Varying sizes
        allocDesc.alignment = 128;

        HeapAlloc allocation;
        REQUIRE_CALL(heap->allocate(allocDesc, &allocation));

        // Create some GPU work
        auto src = createBuffer(device, 1024);
        auto dst = createBuffer(device, 1024);
        runCopyBufferShader(device, src.get(), dst.get());

        // Queue the allocation for freeing - this should create pending frees
        // since we haven't waited for GPU completion
        REQUIRE_CALL(heap->free(allocation));
        pendingFrees.push_back(allocation);

        // Don't wait - let submits pile up
    }

    // At this point, we should have multiple pending frees
    IHeap::Report report = heap->report();

    // The allocations should still be counted as allocated since GPU work is pending
    CHECK(report.totalAllocated > 0);
    CHECK(report.numAllocations > 0);

    // Now wait for all GPU work to complete
    queue->waitOnHost();

    // Flush the heap to process pending frees
    REQUIRE_CALL(heap->flush());

    // Now all allocations should be freed
    report = heap->report();
    CHECK_EQ(report.totalAllocated, 0);
    CHECK_EQ(report.numAllocations, 0);

    // Create new allocations to verify the heap is still functional
    // and that freed memory can be reused
    std::vector<HeapAlloc> newAllocations;
    for (int i = 0; i < 3; i++)
    {
        HeapAllocDesc allocDesc;
        allocDesc.size = 32768;
        allocDesc.alignment = 128;

        HeapAlloc allocation;
        REQUIRE_CALL(heap->allocate(allocDesc, &allocation));
        newAllocations.push_back(allocation);
    }

    // Verify new allocations don't overlap
    for (size_t i = 0; i < newAllocations.size(); i++)
    {
        for (size_t j = i + 1; j < newAllocations.size(); j++)
        {
            CHECK(!allocationsOverlap(newAllocations[i], newAllocations[j]));
        }
    }
<<<<<<< HEAD
}

GPU_TEST_CASE("heap-reports", ALL)
{
    auto deviceType = device->getDeviceType();

    // First, query the number of heaps
    uint32_t heapCount = 0;
    REQUIRE_CALL(device->reportHeaps(&heapCount, nullptr, 0));

    if (deviceType == DeviceType::CUDA)
    {
        // CUDA should report 2 heaps (device and host memory)
        CHECK(heapCount == 2);

        // Test with exact buffer size
        std::vector<HeapReport> heapReports(heapCount);
        uint32_t actualCount = 0;
        REQUIRE_CALL(device->reportHeaps(&actualCount, heapReports.data(), heapCount));
        CHECK(actualCount == heapCount);

        // Check that heap names are set
        CHECK(heapReports[0].name != nullptr);
        CHECK(heapReports[1].name != nullptr);

        // Test with buffer that's too small - should return error
        HeapReport singleHeap;
        uint32_t limitedCount = 0;
        Result result = device->reportHeaps(&limitedCount, &singleHeap, 1);
        CHECK(result == SLANG_E_BUFFER_TOO_SMALL);
        CHECK(limitedCount == heapCount); // Still returns total count
    }
    else
    {
        // Other devices should report no heaps (default implementation)
        CHECK(heapCount == 0);
    }
=======

    // Clean up
    for (auto& alloc : newAllocations)
    {
        REQUIRE_CALL(heap->free(alloc));
    }
}

GPU_TEST_CASE("heap-fragmentation-test", CUDA | Vulkan)
{
    HeapDesc desc;
    desc.memoryType = MemoryType::DeviceLocal;

    ComPtr<IHeap> heap;
    REQUIRE_CALL(device->createHeap(desc, heap.writeRef()));

    // Create a pattern that could lead to fragmentation
    std::vector<HeapAlloc> allocations;

    // Allocate 10 blocks
    for (int i = 0; i < 10; i++)
    {
        HeapAllocDesc allocDesc;
        allocDesc.size = 65536; // 64KB each
        allocDesc.alignment = 128;

        HeapAlloc allocation;
        REQUIRE_CALL(heap->allocate(allocDesc, &allocation));
        allocations.push_back(allocation);
    }

    // Free every other block to create fragmentation
    for (int i = 1; i < 10; i += 2)
    {
        REQUIRE_CALL(heap->free(allocations[i]));
    }

    // Try to allocate a larger block that might not fit in the holes
    HeapAllocDesc largeAllocDesc;
    largeAllocDesc.size = 131072; // 128KB - larger than the 64KB holes
    largeAllocDesc.alignment = 128;

    HeapAlloc largeAllocation;
    REQUIRE_CALL(heap->allocate(largeAllocDesc, &largeAllocation));

    // Verify the large allocation doesn't overlap with remaining allocations
    for (int i = 0; i < 10; i += 2) // Only check non-freed allocations
    {
        CHECK(!allocationsOverlap(allocations[i], largeAllocation));
    }

    // Clean up remaining allocations
    for (int i = 0; i < 10; i += 2)
    {
        REQUIRE_CALL(heap->free(allocations[i]));
    }
    REQUIRE_CALL(heap->free(largeAllocation));
>>>>>>> b6ed53c6
}<|MERGE_RESOLUTION|>--- conflicted
+++ resolved
@@ -578,7 +578,63 @@
             CHECK(!allocationsOverlap(newAllocations[i], newAllocations[j]));
         }
     }
-<<<<<<< HEAD
+
+    // Clean up
+    for (auto& alloc : newAllocations)
+    {
+        REQUIRE_CALL(heap->free(alloc));
+    }
+}
+
+GPU_TEST_CASE("heap-fragmentation-test", CUDA | Vulkan)
+{
+    HeapDesc desc;
+    desc.memoryType = MemoryType::DeviceLocal;
+
+    ComPtr<IHeap> heap;
+    REQUIRE_CALL(device->createHeap(desc, heap.writeRef()));
+
+    // Create a pattern that could lead to fragmentation
+    std::vector<HeapAlloc> allocations;
+
+    // Allocate 10 blocks
+    for (int i = 0; i < 10; i++)
+    {
+        HeapAllocDesc allocDesc;
+        allocDesc.size = 65536; // 64KB each
+        allocDesc.alignment = 128;
+
+        HeapAlloc allocation;
+        REQUIRE_CALL(heap->allocate(allocDesc, &allocation));
+        allocations.push_back(allocation);
+    }
+
+    // Free every other block to create fragmentation
+    for (int i = 1; i < 10; i += 2)
+    {
+        REQUIRE_CALL(heap->free(allocations[i]));
+    }
+
+    // Try to allocate a larger block that might not fit in the holes
+    HeapAllocDesc largeAllocDesc;
+    largeAllocDesc.size = 131072; // 128KB - larger than the 64KB holes
+    largeAllocDesc.alignment = 128;
+
+    HeapAlloc largeAllocation;
+    REQUIRE_CALL(heap->allocate(largeAllocDesc, &largeAllocation));
+
+    // Verify the large allocation doesn't overlap with remaining allocations
+    for (int i = 0; i < 10; i += 2) // Only check non-freed allocations
+    {
+        CHECK(!allocationsOverlap(allocations[i], largeAllocation));
+    }
+
+    // Clean up remaining allocations
+    for (int i = 0; i < 10; i += 2)
+    {
+        REQUIRE_CALL(heap->free(allocations[i]));
+    }
+    REQUIRE_CALL(heap->free(largeAllocation));
 }
 
 GPU_TEST_CASE("heap-reports", ALL)
@@ -595,17 +651,17 @@
         CHECK(heapCount == 2);
 
         // Test with exact buffer size
-        std::vector<HeapReport> heapReports(heapCount);
+        std::vector<IHeap::Report> heapReports(heapCount);
         uint32_t actualCount = 0;
         REQUIRE_CALL(device->reportHeaps(&actualCount, heapReports.data(), heapCount));
         CHECK(actualCount == heapCount);
 
         // Check that heap names are set
-        CHECK(heapReports[0].name != nullptr);
-        CHECK(heapReports[1].name != nullptr);
+        CHECK(strlen(heapReports[0].name) > 0);
+        CHECK(strlen(heapReports[1].name) > 0);
 
         // Test with buffer that's too small - should return error
-        HeapReport singleHeap;
+        IHeap::Report singleHeap;
         uint32_t limitedCount = 0;
         Result result = device->reportHeaps(&limitedCount, &singleHeap, 1);
         CHECK(result == SLANG_E_BUFFER_TOO_SMALL);
@@ -616,63 +672,4 @@
         // Other devices should report no heaps (default implementation)
         CHECK(heapCount == 0);
     }
-=======
-
-    // Clean up
-    for (auto& alloc : newAllocations)
-    {
-        REQUIRE_CALL(heap->free(alloc));
-    }
-}
-
-GPU_TEST_CASE("heap-fragmentation-test", CUDA | Vulkan)
-{
-    HeapDesc desc;
-    desc.memoryType = MemoryType::DeviceLocal;
-
-    ComPtr<IHeap> heap;
-    REQUIRE_CALL(device->createHeap(desc, heap.writeRef()));
-
-    // Create a pattern that could lead to fragmentation
-    std::vector<HeapAlloc> allocations;
-
-    // Allocate 10 blocks
-    for (int i = 0; i < 10; i++)
-    {
-        HeapAllocDesc allocDesc;
-        allocDesc.size = 65536; // 64KB each
-        allocDesc.alignment = 128;
-
-        HeapAlloc allocation;
-        REQUIRE_CALL(heap->allocate(allocDesc, &allocation));
-        allocations.push_back(allocation);
-    }
-
-    // Free every other block to create fragmentation
-    for (int i = 1; i < 10; i += 2)
-    {
-        REQUIRE_CALL(heap->free(allocations[i]));
-    }
-
-    // Try to allocate a larger block that might not fit in the holes
-    HeapAllocDesc largeAllocDesc;
-    largeAllocDesc.size = 131072; // 128KB - larger than the 64KB holes
-    largeAllocDesc.alignment = 128;
-
-    HeapAlloc largeAllocation;
-    REQUIRE_CALL(heap->allocate(largeAllocDesc, &largeAllocation));
-
-    // Verify the large allocation doesn't overlap with remaining allocations
-    for (int i = 0; i < 10; i += 2) // Only check non-freed allocations
-    {
-        CHECK(!allocationsOverlap(allocations[i], largeAllocation));
-    }
-
-    // Clean up remaining allocations
-    for (int i = 0; i < 10; i += 2)
-    {
-        REQUIRE_CALL(heap->free(allocations[i]));
-    }
-    REQUIRE_CALL(heap->free(largeAllocation));
->>>>>>> b6ed53c6
 }