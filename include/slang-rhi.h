#pragma once

#include <slang-rhi-config.h>

#include <slang-com-ptr.h>
#include <slang.h>

#include <slang-rhi/capabilities.h>

#if SLANG_RHI_SHARED
#ifdef SLANG_RHI_SHARED_EXPORT
#define SLANG_RHI_API SLANG_DLL_EXPORT
#else
#if defined(_MSC_VER)
#define SLANG_RHI_API __declspec(dllimport)
#else
#define SLANG_RHI_API
#endif
#endif
#else // SLANG_RHI_SHARED
#define SLANG_RHI_API
#endif // SLANG_RHI_SHARED

// Needed for building on cygwin with gcc
#undef Always
#undef None

// clang-format off
/// Implement logical operators on a class enum for making it usable as a flags enum.
#define SLANG_RHI_ENUM_CLASS_OPERATORS(e_) \
    static_assert(sizeof(e_) <= sizeof(uint32_t)); \
    inline e_ operator& (e_ a, e_ b) { return static_cast<e_>(static_cast<uint32_t>(a)& static_cast<uint32_t>(b)); } \
    inline e_ operator| (e_ a, e_ b) { return static_cast<e_>(static_cast<uint32_t>(a)| static_cast<uint32_t>(b)); } \
    inline e_& operator|= (e_& a, e_ b) { a = a | b; return a; }; \
    inline e_& operator&= (e_& a, e_ b) { a = a & b; return a; }; \
    inline e_  operator~ (e_ a) { return static_cast<e_>(~static_cast<uint32_t>(a)); } \
    inline bool is_set(e_ val, e_ flag) { return (val & flag) != static_cast<e_>(0); } \
    inline void flip_bit(e_& val, e_ flag) { val = is_set(val, flag) ? (val & (~flag)) : (val | flag); }
// clang-format on

// GLOBAL TODO: doc comments
// GLOBAL TODO: Rationalize integer types (not a smush of uint/int/Uint/Int/etc)
//    - need typedefs in rhi namespace for Count, Index, Size, Offset (ex. DeviceAddress)
//    - Index and Count are for arrays, and indexing into array - like things(XY coordinates of pixels, etc.)
//         - Count is also for anything where we need to measure how many of something there are. This includes things
//         like extents.
//    - Offset and Size are almost always for bytes and things measured in bytes.
namespace rhi {

using Slang::ComPtr;
using Slang::Guid;

typedef SlangResult Result;

// Had to move here, because Options needs types defined here
typedef uint64_t DeviceAddress;
typedef size_t Size;
typedef size_t Offset;

const uint64_t kTimeoutInfinite = 0xFFFFFFFFFFFFFFFF;

enum class StructType
{
    ShaderProgramDesc,
    InputLayoutDesc,
    BufferDesc,
    TextureDesc,
    TextureViewDesc,
    SamplerDesc,
    AccelerationStructureDesc,
    FenceDesc,
    RenderPipelineDesc,
    ComputePipelineDesc,
    RayTracingPipelineDesc,
    ShaderTableDesc,
    QueryPoolDesc,
    DeviceDesc,
    HeapDesc,

    D3D12DeviceExtendedDesc,
    D3D12ExperimentalFeaturesDesc,

    VulkanDeviceExtendedDesc,
};

// TODO: Implementation or backend or something else?
enum class DeviceType
{
    Default,
    D3D11,
    D3D12,
    Vulkan,
    Metal,
    CPU,
    CUDA,
    WGPU,
};

// clang-format off
#define SLANG_RHI_FEATURES(x) \
    x(HardwareDevice,                           "hardware-device"                               ) \
    x(SoftwareDevice,                           "software-device"                               ) \
    x(ParameterBlock,                           "parameter-block"                               ) \
    x(Bindless,                                 "bindless"                                      ) \
    x(Surface,                                  "surface"                                       ) \
    x(PipelineCache,                            "pipeline-cache"                                ) \
    /* Rasterization features */                                                                  \
    x(Rasterization,                            "rasterization"                                 ) \
    x(Barycentrics,                             "barycentrics"                                  ) \
    x(MultiView,                                "multi-view"                                    ) \
    x(RasterizerOrderedViews,                   "rasterizer-ordered-views"                      ) \
    x(ConservativeRasterization,                "conservative-rasterization"                    ) \
    x(CustomBorderColor,                        "custom-border-color"                           ) \
    x(FragmentShadingRate,                      "fragment-shading-rate"                         ) \
    x(SamplerFeedback,                          "sampler-feedback"                              ) \
    x(CombinedTextureSampler,                   "combined-texture-sampler"                      ) \
    /* Ray tracing features */                                                                    \
    x(AccelerationStructure,                    "acceleration-structure"                        ) \
    x(AccelerationStructureSpheres,             "acceleration-structure-spheres"                ) \
    x(AccelerationStructureLinearSweptSpheres,  "acceleration-structure-linear-swept-spheres"   ) \
    x(RayTracing,                               "ray-tracing"                                   ) \
    x(RayQuery,                                 "ray-query"                                     ) \
    x(ShaderExecutionReordering,                "shader-execution-reordering"                   ) \
    x(RayTracingMotionBlur,                     "ray-tracing-motion-blur"                       ) \
    x(RayTracingValidation,                     "ray-tracing-validation"                        ) \
    x(ClusterAccelerationStructure,             "cluster-acceleration-structure"                ) \
    /* Other features */                                                                          \
    x(TimestampQuery,                           "timestamp-query"                               ) \
    x(RealtimeClock,                            "realtime-clock"                                ) \
    x(CooperativeVector,                        "cooperative-vector"                            ) \
    x(CooperativeMatrix,                        "cooperative-matrix"                            ) \
    x(SM_5_1,                                   "sm_5_1"                                        ) \
    x(SM_6_0,                                   "sm_6_0"                                        ) \
    x(SM_6_1,                                   "sm_6_1"                                        ) \
    x(SM_6_2,                                   "sm_6_2"                                        ) \
    x(SM_6_3,                                   "sm_6_3"                                        ) \
    x(SM_6_4,                                   "sm_6_4"                                        ) \
    x(SM_6_5,                                   "sm_6_5"                                        ) \
    x(SM_6_6,                                   "sm_6_6"                                        ) \
    x(SM_6_7,                                   "sm_6_7"                                        ) \
    x(SM_6_8,                                   "sm_6_8"                                        ) \
    x(SM_6_9,                                   "sm_6_9"                                        ) \
    x(Half,                                     "half"                                          ) \
    x(Double,                                   "double"                                        ) \
    x(Int16,                                    "int16"                                         ) \
    x(Int64,                                    "int64"                                         ) \
    x(AtomicFloat,                              "atomic-float"                                  ) \
    x(AtomicHalf,                               "atomic-half"                                   ) \
    x(AtomicInt64,                              "atomic-int64"                                  ) \
    x(WaveOps,                                  "wave-ops"                                      ) \
    x(MeshShader,                               "mesh-shader"                                   ) \
    x(Pointer,                                  "has-ptr"                                       ) \
    /* D3D12 specific features */                                                                 \
    x(ConservativeRasterization1,               "conservative-rasterization-1"                  ) \
    x(ConservativeRasterization2,               "conservative-rasterization-2"                  ) \
    x(ConservativeRasterization3,               "conservative-rasterization-3"                  ) \
    x(ProgrammableSamplePositions1,             "programmable-sample-positions-1"               ) \
    x(ProgrammableSamplePositions2,             "programmable-sample-positions-2"               ) \
    /* Vulkan specific features */                                                                \
    x(ShaderResourceMinLod,                     "shader-resource-min-lod"                       ) \
    /* Metal specific features */                                                                 \
    x(ArgumentBufferTier2,                      "argument-buffer-tier-2"                        )
// clang-format on

#define SLANG_RHI_FEATURE_X(e, _) e,
enum class Feature
{
    SLANG_RHI_FEATURES(SLANG_RHI_FEATURE_X) _Count,
};
#undef SLANG_RHI_FEATURE_X


// TODO: Is this actually a flag when there are no bit fields?
enum class AccessFlag
{
    None,
    Read,
    Write,
};

class IPersistentCache;

struct CompilationReport
{
    /// Time point in nanoseconds.
    typedef uint64_t TimePoint;

    struct EntryPointReport
    {
        char name[128];
        TimePoint startTime;
        TimePoint endTime;
        double createTime;
        double compileTime;
        double compileSlangTime;
        double compileDownstreamTime;
        bool isCached;
        size_t cacheSize;
    };

    enum class PipelineType
    {
        Render,
        Compute,
        RayTracing
    };

    struct PipelineReport
    {
        PipelineType type;
        TimePoint startTime;
        TimePoint endTime;
        double createTime;
        bool isCached;
        size_t cacheSize;
    };

    /// Shader program label.
    char label[128];
    /// Shader program is currently alive.
    bool alive;
    /// Total time spent creating the shader program (seconds).
    double createTime;
    /// Total time spent compiling entry points (seconds).
    double compileTime;
    /// Total time spent in the slang compiler backend (seconds).
    double compileSlangTime;
    /// Total time spent in the downstream compiler (seconds).
    double compileDownstreamTime;
    /// Total time spent creating pipelines (seconds).
    double createPipelineTime;

    /// Entry points compilation reports.
    const EntryPointReport* entryPointReports;
    /// Number of entry point compilation reports.
    uint32_t entryPointReportCount;

    /// Pipelines creation reports.
    const PipelineReport* pipelineReports;
    /// Number of pipeline creation reports.
    uint32_t pipelineReportCount;
};

struct CompilationReportList
{
    const CompilationReport* reports;
    uint32_t reportCount;
};

/// Defines how linking should be performed for a shader program.
enum class LinkingStyle
{
    // Compose all entry-points in a single program, then compile all entry-points together with the same
    // set of root shader arguments.
    SingleProgram,

    // Link and compile each entry-point individually, potentially with different specializations.
    SeparateEntryPointCompilation
};

struct ShaderProgramDesc
{
    StructType type = StructType::ShaderProgramDesc;
    const void* next = nullptr;

    // TODO: Tess doesn't like this but doesn't know what to do about it
    // The linking style of this program.
    LinkingStyle linkingStyle = LinkingStyle::SingleProgram;

    // The global scope or a Slang composite component that represents the entire program.
    slang::IComponentType* slangGlobalScope = nullptr;

    // An array of Slang entry points. The size of the array must be `slangEntryPointCount`.
    // Each element must define only 1 Slang EntryPoint.
    slang::IComponentType** slangEntryPoints = nullptr;

    // Number of separate entry point components in the `slangEntryPoints` array to link in.
    // If set to 0, then `slangGlobalScope` must contain Slang EntryPoint components.
    // If not 0, then `slangGlobalScope` must not contain any EntryPoint components.
    uint32_t slangEntryPointCount = 0;

    const char* label = nullptr;
};

class IShaderProgram : public ISlangUnknown
{
    SLANG_COM_INTERFACE(0x19cabd0d, 0xf3e3, 0x4b3d, {0x93, 0x43, 0xea, 0xcc, 0x00, 0x1e, 0xc5, 0xf2});

public:
    virtual SLANG_NO_THROW const ShaderProgramDesc& SLANG_MCALL getDesc() = 0;
    virtual SLANG_NO_THROW Result SLANG_MCALL getCompilationReport(ISlangBlob** outReportBlob) = 0;
    virtual SLANG_NO_THROW slang::TypeReflection* SLANG_MCALL findTypeByName(const char* name) = 0;
};

// clang-format on

// TODO: This should be generated from above
// TODO: enum class should be explicitly uint32_t or whatever's appropriate
/// Different formats of things like pixels or elements of vertices
enum class Format
{
    // D3D formats omitted: 19-22, 44-47, 65-66, 68-70, 73, 76, 79, 82, 88-89, 92-94, 97, 100-114
    // These formats are omitted due to lack of a corresponding Vulkan format. D24_UNORM_S8_UINT (DXGI_FORMAT 45)
    // has a matching Vulkan format but is also omitted as it is only supported by Nvidia.
    Undefined,

    R8Uint,
    R8Sint,
    R8Unorm,
    R8Snorm,

    RG8Uint,
    RG8Sint,
    RG8Unorm,
    RG8Snorm,

    RGBA8Uint,
    RGBA8Sint,
    RGBA8Unorm,
    RGBA8UnormSrgb,
    RGBA8Snorm,

    BGRA8Unorm,
    BGRA8UnormSrgb,
    BGRX8Unorm,
    BGRX8UnormSrgb,

    R16Uint,
    R16Sint,
    R16Unorm,
    R16Snorm,
    R16Float,

    RG16Uint,
    RG16Sint,
    RG16Unorm,
    RG16Snorm,
    RG16Float,

    RGBA16Uint,
    RGBA16Sint,
    RGBA16Unorm,
    RGBA16Snorm,
    RGBA16Float,

    R32Uint,
    R32Sint,
    R32Float,

    RG32Uint,
    RG32Sint,
    RG32Float,

    RGB32Uint,
    RGB32Sint,
    RGB32Float,

    RGBA32Uint,
    RGBA32Sint,
    RGBA32Float,

    R64Uint,
    R64Sint,

    BGRA4Unorm,
    B5G6R5Unorm,
    BGR5A1Unorm,

    RGB9E5Ufloat,
    RGB10A2Uint,
    RGB10A2Unorm,
    R11G11B10Float,

    // Depth/stencil formats
    D32Float,
    D16Unorm,
    D32FloatS8Uint,

    // Compressed formats
    BC1Unorm,
    BC1UnormSrgb,
    BC2Unorm,
    BC2UnormSrgb,
    BC3Unorm,
    BC3UnormSrgb,
    BC4Unorm,
    BC4Snorm,
    BC5Unorm,
    BC5Snorm,
    BC6HUfloat,
    BC6HSfloat,
    BC7Unorm,
    BC7UnormSrgb,

    _Count,
};

enum class FormatKind
{
    Integer,
    Normalized,
    Float,
    DepthStencil,
};

enum class IndexFormat
{
    Uint16,
    Uint32,
};

// TODO: Aspect = Color, Depth, Stencil, etc.
// TODO: Channel = R, G, B, A, D, S, etc.
// TODO: Pick : pixel or texel
// TODO: Block is a good term for what it is
// TODO: Width/Height/Depth/whatever should not be used. We should use extentX, extentY, etc.
struct FormatInfo
{
    /// Format type.
    Format format;
    /// Format name.
    const char* name;
    /// Slang format name (used in [format("xxx")] attribute).
    /// nullptr if the format doesn't have a slang name.
    const char* slangName;
    /// The kind of format.
    FormatKind kind;
    /// The amount of channels in the format. Only set if the channelType is set.
    uint8_t channelCount;
    /// One of SlangScalarType None if type isn't made up of elements of type. TODO: Change to uint32_t?
    uint8_t channelType;
    /// The size of a block in bytes.
    uint8_t blockSizeInBytes;
    /// The number of pixels contained in a block.
    uint8_t pixelsPerBlock;
    /// The width of a block in pixels.
    uint8_t blockWidth;
    /// The height of a block in pixels.
    uint8_t blockHeight;

    bool hasRed : 1;
    bool hasGreen : 1;
    bool hasBlue : 1;
    bool hasAlpha : 1;
    bool hasDepth : 1;
    bool hasStencil : 1;
    bool isSigned : 1;
    bool isSrgb : 1;
    bool isCompressed : 1;
    bool supportsNonPowerOf2 : 1;
};

enum class FormatSupport
{
    None = 0x0,

    CopySource = 0x1,
    CopyDestination = 0x2,

    Texture = 0x4,
    DepthStencil = 0x8,
    RenderTarget = 0x10,
    Blendable = 0x20,
    Multisampling = 0x40,
    Resolvable = 0x80,

    ShaderLoad = 0x100,
    ShaderSample = 0x200,
    ShaderUavLoad = 0x400,
    ShaderUavStore = 0x800,
    ShaderAtomic = 0x1000,

    Buffer = 0x2000,
    IndexBuffer = 0x4000,
    VertexBuffer = 0x8000,
};
SLANG_RHI_ENUM_CLASS_OPERATORS(FormatSupport);

enum class InputSlotClass
{
    PerVertex,
    PerInstance
};

enum class PrimitiveTopology
{
    PointList,
    LineList,
    LineStrip,
    TriangleList,
    TriangleStrip,
    PatchList,
};

enum class ResourceState
{
    Undefined,
    General,
    VertexBuffer,
    IndexBuffer,
    ConstantBuffer,
    StreamOutput,
    ShaderResource,
    UnorderedAccess,
    RenderTarget,
    DepthRead,
    DepthWrite,
    Present,
    IndirectArgument,
    CopySource,
    CopyDestination,
    ResolveSource,
    ResolveDestination,
    AccelerationStructure,
    AccelerationStructureBuildInput,
};

/// Describes how memory for the resource should be allocated for CPU access.
enum class MemoryType
{
    DeviceLocal,
    Upload,
    ReadBack,
};

enum class NativeHandleType
{
    Undefined = 0x00000000,

    Win32 = 0x00000001,
    FileDescriptor = 0x00000002,

    D3D12Device = 0x00020001,
    D3D12CommandQueue = 0x00020002,
    D3D12GraphicsCommandList = 0x00020003,
    D3D12Resource = 0x00020004,
    D3D12PipelineState = 0x00020005,
    D3D12StateObject = 0x00020006,
    D3D12CpuDescriptorHandle = 0x00020007,
    D3D12Fence = 0x00020008,
    D3D12DeviceAddress = 0x00020009,

    VkDevice = 0x00030001,
    VkPhysicalDevice = 0x00030002,
    VkInstance = 0x00030003,
    VkQueue = 0x00030004,
    VkCommandBuffer = 0x00030005,
    VkBuffer = 0x00030006,
    VkImage = 0x00030007,
    VkImageView = 0x00030008,
    VkAccelerationStructureKHR = 0x00030009,
    VkSampler = 0x0003000a,
    VkPipeline = 0x0003000b,
    VkSemaphore = 0x0003000c,

    MTLDevice = 0x00040001,
    MTLCommandQueue = 0x00040002,
    MTLCommandBuffer = 0x00040003,
    MTLTexture = 0x00040004,
    MTLBuffer = 0x00040005,
    MTLComputePipelineState = 0x00040006,
    MTLRenderPipelineState = 0x00040007,
    MTLSharedEvent = 0x00040008,
    MTLSamplerState = 0x00040009,
    MTLAccelerationStructure = 0x0004000a,

    CUdevice = 0x00050001,
    CUdeviceptr = 0x00050002,
    CUstream = 0x00050003,
    CUmodule = 0x00050004,
    CUarray = 0x00050005,
    CUmipmappedArray = 0x00050006,
    CUtexObject = 0x00050007,
    CUsurfaceObject = 0x00050008,
    CUcontext = 0x00050009,

    OptixDeviceContext = 0x00060001,
    OptixTraversableHandle = 0x00060002,
    OptixModule = 0x00060003,
    OptixPipeline = 0x00060004,

    WGPUDevice = 0x00070001,
    WGPUBuffer = 0x00070002,
    WGPUTexture = 0x00070003,
    WGPUSampler = 0x00070004,
    WGPURenderPipeline = 0x00070005,
    WGPUComputePipeline = 0x00070006,
    WGPUQueue = 0x00070007,
    WGPUCommandBuffer = 0x00070008,
    WGPUTextureView = 0x00070009,
    WGPUCommandEncoder = 0x0007000a,
};

struct NativeHandle
{
    NativeHandleType type = NativeHandleType::Undefined;
    uint64_t value = 0;

    explicit operator bool() const { return type != NativeHandleType::Undefined; }
};

enum class DescriptorHandleType
{
    Undefined,
    Buffer,
    RWBuffer,
    Texture,
    RWTexture,
    Sampler,
    AccelerationStructure,
};

enum class DescriptorHandleAccess
{
    Read,
    ReadWrite,
};

struct DescriptorHandle
{
    DescriptorHandleType type = DescriptorHandleType::Undefined;
    uint64_t value;

    explicit operator bool() const { return type != DescriptorHandleType::Undefined; }
};

struct InputElementDesc
{
    /// The name of the corresponding parameter in shader code.
    const char* semanticName;
    /// The index of the corresponding parameter in shader code. Only needed if multiple parameters share a semantic
    /// name.
    uint32_t semanticIndex;
    /// The format of the data being fetched for this element.
    Format format;
    /// The offset in bytes of this element from the start of the corresponding chunk of vertex stream data.
    uint32_t offset;
    /// The index of the vertex stream to fetch this element's data from.
    uint32_t bufferSlotIndex;
};

struct VertexStreamDesc
{
    /// The stride in bytes for this vertex stream.
    uint32_t stride;
    /// Whether the stream contains per-vertex or per-instance data.
    InputSlotClass slotClass;
    /// How many instances to draw per chunk of data.
    uint32_t instanceDataStepRate;
};

struct InputLayoutDesc
{
    StructType structType = StructType::InputLayoutDesc;
    const void* next = nullptr;

    const InputElementDesc* inputElements = nullptr;
    uint32_t inputElementCount = 0;
    const VertexStreamDesc* vertexStreams = nullptr;
    uint32_t vertexStreamCount = 0;
};

// Declare opaque type
class IInputLayout : public ISlangUnknown
{
    SLANG_COM_INTERFACE(0x8957d16c, 0xdbc6, 0x4bb4, {0xb9, 0xa4, 0x8e, 0x22, 0xa1, 0xe8, 0xcc, 0x72});
};

class IResource : public ISlangUnknown
{
    SLANG_COM_INTERFACE(0xa8dd4704, 0xf000, 0x4278, {0x83, 0x4d, 0x29, 0x4c, 0xef, 0xfe, 0x95, 0x93});

public:
    virtual SLANG_NO_THROW Result SLANG_MCALL getNativeHandle(NativeHandle* outHandle) = 0;
};

enum class CpuAccessMode
{
    Read,
    Write,
};

struct BufferRange
{
    /// Offset in bytes.
    uint64_t offset = 0;
    /// Size in bytes.
    uint64_t size = 0;

    bool operator==(const BufferRange& other) const { return offset == other.offset && size == other.size; }
    bool operator!=(const BufferRange& other) const { return !(*this == other); }
};

static const BufferRange kEntireBuffer = BufferRange{0ull, ~0ull};

enum class BufferUsage
{
    None = 0,
    VertexBuffer = (1 << 0),
    IndexBuffer = (1 << 1),
    ConstantBuffer = (1 << 2),
    ShaderResource = (1 << 3),
    UnorderedAccess = (1 << 4),
    IndirectArgument = (1 << 5),
    CopySource = (1 << 6),
    CopyDestination = (1 << 7),
    AccelerationStructure = (1 << 8),
    AccelerationStructureBuildInput = (1 << 9),
    ShaderTable = (1 << 10),
    Shared = (1 << 11),
};
SLANG_RHI_ENUM_CLASS_OPERATORS(BufferUsage);

struct BufferDesc
{
    StructType structType = StructType::BufferDesc;
    const void* next = nullptr;

    /// Total size in bytes.
    uint64_t size = 0;
    /// Get the element stride. If > 0, this is a structured buffer.
    uint32_t elementSize = 0;
    /// Format used for typed views.
    Format format = Format::Undefined;

    MemoryType memoryType = MemoryType::DeviceLocal;

    BufferUsage usage = BufferUsage::None;
    ResourceState defaultState = ResourceState::Undefined;

    /// The name of the buffer for debugging purposes.
    const char* label = nullptr;
};

class IBuffer : public IResource
{
    SLANG_COM_INTERFACE(0xf3eeb08f, 0xa0cc, 0x4eea, {0x93, 0xfd, 0x2a, 0xfe, 0x95, 0x1c, 0x7f, 0x63});

public:
    virtual SLANG_NO_THROW const BufferDesc& SLANG_MCALL getDesc() = 0;
    virtual SLANG_NO_THROW Result SLANG_MCALL getSharedHandle(NativeHandle* outHandle) = 0;
    virtual SLANG_NO_THROW DeviceAddress SLANG_MCALL getDeviceAddress() = 0;
    virtual SLANG_NO_THROW Result SLANG_MCALL getDescriptorHandle(
        DescriptorHandleAccess access,
        Format format,
        BufferRange range,
        DescriptorHandle* outHandle
    ) = 0;
};

struct DepthStencilClearValue
{
    float depth = 1.0f;
    uint32_t stencil = 0;
};

union ColorClearValue
{
    float floatValues[4];
    uint32_t uintValues[4];
    int32_t intValues[4];
};

struct ClearValue
{
    ColorClearValue color = {{0.0f, 0.0f, 0.0f, 0.0f}};
    DepthStencilClearValue depthStencil;
};

enum class TextureUsage
{
    None = 0,
    ShaderResource = (1 << 0),
    UnorderedAccess = (1 << 1),
    RenderTarget = (1 << 2),
    DepthStencil = (1 << 3),
    Present = (1 << 4),
    CopySource = (1 << 5),
    CopyDestination = (1 << 6),
    ResolveSource = (1 << 7),
    ResolveDestination = (1 << 8),
    Typeless = (1 << 9),
    Shared = (1 << 10),
};
SLANG_RHI_ENUM_CLASS_OPERATORS(TextureUsage);

enum class TextureType
{
    Texture1D,
    Texture1DArray,
    Texture2D,
    Texture2DArray,
    Texture2DMS,
    Texture2DMSArray,
    Texture3D,
    TextureCube,
    TextureCubeArray,
};

enum class TextureDimension
{
    Texture1D,
    Texture2D,
    Texture3D,
    TextureCube,
};

inline TextureDimension getTextureDimension(TextureType type)
{
    switch (type)
    {
    case TextureType::Texture1D:
    case TextureType::Texture1DArray:
        return TextureDimension::Texture1D;
    case TextureType::Texture2D:
    case TextureType::Texture2DArray:
    case TextureType::Texture2DMS:
    case TextureType::Texture2DMSArray:
        return TextureDimension::Texture2D;
    case TextureType::Texture3D:
        return TextureDimension::Texture3D;
    case TextureType::TextureCube:
    case TextureType::TextureCubeArray:
        return TextureDimension::TextureCube;
    default:
        return TextureDimension::Texture2D;
    }
}

enum class TextureAspect : uint32_t
{
    All = 0,
    DepthOnly = 1,
    StencilOnly = 2,
};

struct SubresourceRange
{
    /// First layer to use.
    /// For cube textures this should be a multiple of 6.
    uint32_t layer;
    /// Number of layers to use.
    /// For cube textures this should be a multiple of 6.
    /// Use kAllLayers to use all remaining layers.
    uint32_t layerCount;
    /// First mip level to use.
    uint32_t mip;
    /// Number of mip levels to use
    /// Use kAllMips to use all remaining mip levels.
    uint32_t mipCount;

    bool operator==(const SubresourceRange& other) const
    {
        return layer == other.layer && layerCount == other.layerCount && mip == other.mip && mipCount == other.mipCount;
    }
    bool operator!=(const SubresourceRange& other) const { return !(*this == other); }
};

static const SubresourceRange kEntireTexture = SubresourceRange{0, 0xffffffff, 0, 0xffffffff};

static const size_t kDefaultAlignment = 0xffffffff;

/// Data for a single subresource of a texture.
///
/// Each subresource is a tensor with `1 <= rank <= 3`,
/// where the rank is deterined by the base shape of the
/// texture (Buffer, 1D, 2D, 3D, or Cube). For the common
/// case of a 2D texture, `rank == 2` and each subresource
/// is a 2D image.
///
/// Subresource tensors must be stored in a row-major layout,
/// so that the X axis strides over texels, the Y axis strides
/// over 1D rows of texels, and the Z axis strides over 2D
/// "layers" of texels.
///
/// For a texture with multiple mip levels or array elements,
/// each mip level and array element is stored as a distinct
/// subresource. When indexing into an array of subresources,
/// the index of a subresoruce for mip level `m` and array
/// index `a` is `m + a*mipCount`.
///
struct SubresourceData
{
    /// Pointer to texel data for the subresource tensor.
    const void* data;

    /// Stride in bytes between rows of the subresource tensor.
    ///
    /// This is the number of bytes to add to a pointer to a texel
    /// at (X,Y,Z) to get to a texel at (X,Y+1,Z).
    ///
    /// Devices may not support all possible values for `strideY`.
    /// In particular, they may only support strictly positive strides.
    ///
    Size rowPitch;

    /// Stride in bytes between layers of the subresource tensor.
    ///
    /// This is the number of bytes to add to a pointer to a texel
    /// at (X,Y,Z) to get to a texel at (X,Y,Z+1).
    ///
    /// Devices may not support all possible values for `strideZ`.
    /// In particular, they may only support strictly positive strides.
    ///
    Size slicePitch;
};

static const uint32_t kRemainingTextureSize = 0xffffffff;
struct Offset3D
{
    uint32_t x = 0;
    uint32_t y = 0;
    uint32_t z = 0;
    Offset3D() = default;
    Offset3D(uint32_t _x, uint32_t _y, uint32_t _z)
        : x(_x)
        , y(_y)
        , z(_z)
    {
    }

    bool operator==(const Offset3D& other) const { return x == other.x && y == other.y && z == other.z; }
    bool operator!=(const Offset3D& other) const { return !(*this == other); }

    bool isZero() const { return x == 0 && y == 0 && z == 0; }
};

struct Extent3D
{
    /// Width in pixels.
    uint32_t width = 0;
    /// Height in pixels (if 2d or 3d).
    uint32_t height = 0;
    /// Depth (if 3d).
    uint32_t depth = 0;

    static Extent3D kWholeTexture;

    inline bool operator==(const Extent3D& other) const
    {
        return width == other.width && height == other.height && depth == other.depth;
    }

    inline bool isWholeTexture() const { return *this == kWholeTexture; }
};

/// Layout of a single subresource in a texture. (see also SubresourceData)
struct SubresourceLayout
{
    /// Dimensions of the subresource (in texels).
    Extent3D size;

    /// Stride in bytes between columns (i.e. blocks of pixels) of the subresource tensor.
    Size colPitch;

    /// Stride in bytes between rows of the subresource tensor.
    Size rowPitch;

    /// Stride in bytes between layers of the subresource tensor.
    Size slicePitch;

    /// Overall size required to fit the subresource data (typically size.z*strideZ).
    Size sizeInBytes;

    /// Block width in texels (1 for uncompressed formats).
    Size blockWidth;

    /// Block height in texels (1 for uncompressed formats).
    Size blockHeight;

    /// Number of rows. Will match size.height for uncompressed formats. For compressed
    /// formats, this will be alignUp(size.height, blockHeight)/blockHeight.
    Size rowCount;
};

static const uint32_t kAllLayers = 0xffffffff;
static const uint32_t kAllMips = 0xffffffff;
static const SubresourceRange kAllSubresources = {0, kAllLayers, 0, kAllMips};

struct TextureDesc
{
    StructType structType = StructType::TextureDesc;
    const void* next = nullptr;

    TextureType type = TextureType::Texture2D;

    /// Size of the texture.
    Extent3D size = {1, 1, 1};
    /// Array length.
    uint32_t arrayLength = 1;
    /// Number of mip levels.
    /// Set to kAllMips to create all mip levels.
    uint32_t mipCount = 1;

    /// The resources format.
    Format format = Format::Undefined;

    /// Number of samples per pixel.
    uint32_t sampleCount = 1;
    /// The quality measure for the samples.
    uint32_t sampleQuality = 0;

    MemoryType memoryType = MemoryType::DeviceLocal;

    TextureUsage usage = TextureUsage::None;
    ResourceState defaultState = ResourceState::Undefined;

    const ClearValue* optimalClearValue = nullptr;

    /// The name of the texture for debugging purposes.
    const char* label = nullptr;

    uint32_t getLayerCount() const
    {
        return (type == TextureType::TextureCube || type == TextureType::TextureCubeArray) ? arrayLength * 6
                                                                                           : arrayLength;
    }
    uint32_t getSubresourceCount() const { return mipCount * getLayerCount(); }
};

struct TextureViewDesc
{
    StructType structType = StructType::TextureViewDesc;
    const void* next = nullptr;

    Format format = Format::Undefined;
    TextureAspect aspect = TextureAspect::All;
    SubresourceRange subresourceRange = kEntireTexture;
    const char* label = nullptr;
};

class ITextureView;

class ITexture : public IResource
{
    SLANG_COM_INTERFACE(0x423090a2, 0x8be7, 0x4421, {0x98, 0x71, 0x7e, 0xe2, 0x63, 0xf4, 0xea, 0x3d});

public:
    virtual SLANG_NO_THROW const TextureDesc& SLANG_MCALL getDesc() = 0;
    virtual SLANG_NO_THROW Result SLANG_MCALL getSharedHandle(NativeHandle* outHandle) = 0;
    virtual SLANG_NO_THROW Result SLANG_MCALL createView(
        const TextureViewDesc& desc,
        ITextureView** outTextureView
    ) = 0;

    inline ComPtr<ITextureView> createView(const TextureViewDesc& desc)
    {
        ComPtr<ITextureView> view;
        SLANG_RETURN_NULL_ON_FAIL(createView(desc, view.writeRef()));
        return view;
    }

    virtual SLANG_NO_THROW Result SLANG_MCALL getDefaultView(ITextureView** outTextureView) = 0;

    inline ComPtr<ITextureView> getDefaultView()
    {
        ComPtr<ITextureView> view;
        SLANG_RETURN_NULL_ON_FAIL(getDefaultView(view.writeRef()));
        return view;
    }

    /// Get layout of a subresource with given packing. If rowAlignment is kDefaultAlignment, uses the platform's
    /// minimal texture row alignment for buffer upload/download.
    virtual SLANG_NO_THROW Result SLANG_MCALL getSubresourceLayout(
        uint32_t mip,
        size_t rowAlignment,
        SubresourceLayout* outLayout
    ) = 0;

    /// Helper to get layout of a subresource with platform's minimal texture row alignment.
    inline Result getSubresourceLayout(uint32_t mip, SubresourceLayout* outLayout)
    {
        return getSubresourceLayout(mip, kDefaultAlignment, outLayout);
    }
};

class ITextureView : public IResource
{
    SLANG_COM_INTERFACE(0xe6078d78, 0x3bd3, 0x40e8, {0x90, 0x42, 0x3b, 0x5e, 0x0c, 0x45, 0xde, 0x1f});

public:
    virtual SLANG_NO_THROW const TextureViewDesc& SLANG_MCALL getDesc() = 0;
    virtual SLANG_NO_THROW ITexture* SLANG_MCALL getTexture() = 0;
    virtual SLANG_NO_THROW Result SLANG_MCALL getDescriptorHandle(
        DescriptorHandleAccess access,
        DescriptorHandle* outHandle
    ) = 0;
};

enum class ComparisonFunc : uint8_t
{
    Never,
    Less,
    Equal,
    LessEqual,
    Greater,
    NotEqual,
    GreaterEqual,
    Always,
};

enum class TextureFilteringMode
{
    Point,
    Linear,
};

enum class TextureAddressingMode
{
    Wrap,
    ClampToEdge,
    ClampToBorder,
    MirrorRepeat,
    MirrorOnce,
};

enum class TextureReductionOp
{
    Average,
    Comparison,
    Minimum,
    Maximum,
};

struct SamplerDesc
{
    StructType structType = StructType::SamplerDesc;
    const void* next = nullptr;

    TextureFilteringMode minFilter = TextureFilteringMode::Linear;
    TextureFilteringMode magFilter = TextureFilteringMode::Linear;
    TextureFilteringMode mipFilter = TextureFilteringMode::Linear;
    TextureReductionOp reductionOp = TextureReductionOp::Average;
    TextureAddressingMode addressU = TextureAddressingMode::Wrap;
    TextureAddressingMode addressV = TextureAddressingMode::Wrap;
    TextureAddressingMode addressW = TextureAddressingMode::Wrap;
    float mipLODBias = 0.0f;
    uint32_t maxAnisotropy = 1;
    ComparisonFunc comparisonFunc = ComparisonFunc::Never;
    float borderColor[4] = {0.f, 0.f, 0.f, 0.f};
    float minLOD = 0.0f;
    float maxLOD = 1000.0f;

    const char* label = nullptr;
};

class ISampler : public IResource
{
    SLANG_COM_INTERFACE(0x0ce3b435, 0x5fdb, 0x4335, {0xaf, 0x43, 0xe0, 0x2d, 0x8b, 0x80, 0x13, 0xbc});

public:
    virtual SLANG_NO_THROW const SamplerDesc& SLANG_MCALL getDesc() = 0;
    virtual SLANG_NO_THROW Result SLANG_MCALL getDescriptorHandle(DescriptorHandle* outHandle) = 0;
};

struct BufferOffsetPair
{
    IBuffer* buffer = nullptr;
    Offset offset = 0;

    BufferOffsetPair() = default;
    BufferOffsetPair(IBuffer* buffer, Offset offset = 0)
        : buffer(buffer)
        , offset(offset)
    {
    }
    BufferOffsetPair(ComPtr<IBuffer> buffer, Offset offset = 0)
        : buffer(buffer.get())
        , offset(offset)
    {
    }

    explicit operator bool() const { return buffer != nullptr; }
    bool operator==(const BufferOffsetPair& rhs) const { return buffer == rhs.buffer && offset == rhs.offset; }
    bool operator!=(const BufferOffsetPair& rhs) const { return !(*this == rhs); }

    DeviceAddress getDeviceAddress() const { return buffer->getDeviceAddress() + offset; }
};

/// Opaque unique handle to an acceleration structure.
struct AccelerationStructureHandle
{
    uint64_t value = {};
};

enum class AccelerationStructureGeometryFlags
{
    None = 0,
    Opaque = (1 << 0),
    NoDuplicateAnyHitInvocation = (1 << 1)
};
SLANG_RHI_ENUM_CLASS_OPERATORS(AccelerationStructureGeometryFlags);

// The enum values are kept consistent with D3D12_RAYTRACING_INSTANCE_FLAGS
// and VkGeometryInstanceFlagBitsKHR.
enum class AccelerationStructureInstanceFlags : uint32_t
{
    None = 0,
    TriangleFacingCullDisable = (1 << 0),
    TriangleFrontCounterClockwise = (1 << 1),
    ForceOpaque = (1 << 2),
    NoOpaque = (1 << 3)
};
SLANG_RHI_ENUM_CLASS_OPERATORS(AccelerationStructureInstanceFlags);

enum class AccelerationStructureInstanceDescType
{
    Generic,
    D3D12,
    Vulkan,
    Optix,
    Metal
};

/// Generic instance descriptor.
/// The layout of this struct is intentionally consistent with D3D12_RAYTRACING_INSTANCE_DESC
/// and VkAccelerationStructureInstanceKHR for fast conversion.
struct AccelerationStructureInstanceDescGeneric
{
    float transform[3][4];
    uint32_t instanceID : 24;
    uint32_t instanceMask : 8;
    uint32_t instanceContributionToHitGroupIndex : 24;
    AccelerationStructureInstanceFlags flags : 8;
    AccelerationStructureHandle accelerationStructure;
};

/// Instance descriptor matching D3D12_RAYTRACING_INSTANCE_DESC.
struct AccelerationStructureInstanceDescD3D12
{
    float Transform[3][4];
    uint32_t InstanceID : 24;
    uint32_t InstanceMask : 8;
    uint32_t InstanceContributionToHitGroupIndex : 24;
    uint32_t Flags : 8;
    uint64_t AccelerationStructure;
};

/// Instance descriptor matching VkAccelerationStructureInstanceKHR.
struct AccelerationStructureInstanceDescVulkan
{
    float transform[4][3];
    uint32_t instanceCustomIndex : 24;
    uint32_t mask : 8;
    uint32_t instanceShaderBindingTableRecordOffset : 24;
    uint32_t flags : 8;
    uint64_t accelerationStructureReference;
};

/// Instance descriptor matching OptixInstance.
struct AccelerationStructureInstanceDescOptix
{
    float transform[3][4];
    uint32_t instanceId;
    uint32_t sbtOffset;
    uint32_t visibilityMask;
    uint32_t flags;
    uint64_t traversableHandle;
    uint32_t pad[2];
};

/// Instance descriptor matching MTLAccelerationStructureUserIDInstanceDescriptor.
struct AccelerationStructureInstanceDescMetal
{
    float transform[4][3];
    uint32_t options;
    uint32_t mask;
    uint32_t intersectionFunctionTableOffset;
    uint32_t accelerationStructureIndex;
    uint32_t userID;
};

struct AccelerationStructureAABB
{
    float minX;
    float minY;
    float minZ;
    float maxX;
    float maxY;
    float maxZ;
};

enum class AccelerationStructureBuildInputType
{
    Instances,
    Triangles,
    ProceduralPrimitives,
    Spheres,
    LinearSweptSpheres,
};

struct AccelerationStructureBuildInputInstances
{
    BufferOffsetPair instanceBuffer;
    uint32_t instanceStride;
    uint32_t instanceCount;
};

inline constexpr uint32_t kMaxAccelerationStructureMotionKeyCount = 2;

struct AccelerationStructureBuildInputTriangles
{
    /// List of vertex buffers, one for each motion step.
    BufferOffsetPair vertexBuffers[kMaxAccelerationStructureMotionKeyCount];
    uint32_t vertexBufferCount = 0;
    Format vertexFormat = Format::Undefined;
    uint32_t vertexCount = 0;
    uint32_t vertexStride = 0;

    BufferOffsetPair indexBuffer;
    IndexFormat indexFormat = IndexFormat::Uint32;
    uint32_t indexCount = 0;

    /// Optional buffer containing 3x4 transform matrix applied to each vertex.
    BufferOffsetPair preTransformBuffer;

    AccelerationStructureGeometryFlags flags;
};

struct AccelerationStructureBuildInputProceduralPrimitives
{
    /// List of AABB buffers, one for each motion step.
    BufferOffsetPair aabbBuffers[kMaxAccelerationStructureMotionKeyCount];
    uint32_t aabbBufferCount = 0;
    uint32_t aabbStride = 0;
    uint32_t primitiveCount = 0;

    AccelerationStructureGeometryFlags flags;
};

struct AccelerationStructureBuildInputSpheres
{
    uint32_t vertexBufferCount = 0;
    uint32_t vertexCount = 0;

    BufferOffsetPair vertexPositionBuffers[kMaxAccelerationStructureMotionKeyCount];
    Format vertexPositionFormat = Format::Undefined;
    uint32_t vertexPositionStride = 0;

    BufferOffsetPair vertexRadiusBuffers[kMaxAccelerationStructureMotionKeyCount];
    Format vertexRadiusFormat = Format::Undefined;
    uint32_t vertexRadiusStride = 0;

    BufferOffsetPair indexBuffer;
    IndexFormat indexFormat = IndexFormat::Uint32;
    uint32_t indexCount = 0;

    AccelerationStructureGeometryFlags flags;
};

enum class LinearSweptSpheresIndexingMode
{
    List,
    Successive,
};

enum class LinearSweptSpheresEndCapsMode
{
    None,
    Chained,
};

struct AccelerationStructureBuildInputLinearSweptSpheres
{
    uint32_t vertexBufferCount = 0;
    uint32_t vertexCount = 0;
    uint32_t primitiveCount = 0;

    BufferOffsetPair vertexPositionBuffers[kMaxAccelerationStructureMotionKeyCount];
    Format vertexPositionFormat = Format::Undefined;
    uint32_t vertexPositionStride = 0;

    BufferOffsetPair vertexRadiusBuffers[kMaxAccelerationStructureMotionKeyCount];
    Format vertexRadiusFormat = Format::Undefined;
    uint32_t vertexRadiusStride = 0;

    BufferOffsetPair indexBuffer;
    IndexFormat indexFormat = IndexFormat::Uint32;
    uint32_t indexCount = 0;

    LinearSweptSpheresIndexingMode indexingMode = LinearSweptSpheresIndexingMode::List;
    LinearSweptSpheresEndCapsMode endCapsMode = LinearSweptSpheresEndCapsMode::None;

    AccelerationStructureGeometryFlags flags;
};

struct AccelerationStructureBuildInput
{
    AccelerationStructureBuildInputType type;
    union
    {
        AccelerationStructureBuildInputInstances instances;
        AccelerationStructureBuildInputTriangles triangles;
        AccelerationStructureBuildInputProceduralPrimitives proceduralPrimitives;
        AccelerationStructureBuildInputSpheres spheres;
        AccelerationStructureBuildInputLinearSweptSpheres linearSweptSpheres;
    };
};

struct AccelerationStructureBuildInputMotionOptions
{
    uint32_t keyCount = 1;
    float timeStart = 0.f;
    float timeEnd = 1.f;
};

enum class AccelerationStructureBuildMode
{
    Build,
    Update
};

enum class AccelerationStructureBuildFlags
{
    None = 0,
    AllowUpdate = (1 << 0),
    AllowCompaction = (1 << 1),
    PreferFastTrace = (1 << 2),
    PreferFastBuild = (1 << 3),
    MinimizeMemory = (1 << 4),
    CreateMotion = (1 << 5)
};
SLANG_RHI_ENUM_CLASS_OPERATORS(AccelerationStructureBuildFlags);

struct AccelerationStructureBuildDesc
{
    /// List of build inputs. All inputs must be of the same type.
    const AccelerationStructureBuildInput* inputs = nullptr;
    uint32_t inputCount = 0;

    AccelerationStructureBuildInputMotionOptions motionOptions;

    AccelerationStructureBuildMode mode = AccelerationStructureBuildMode::Build;
    AccelerationStructureBuildFlags flags = AccelerationStructureBuildFlags::None;
};

struct AccelerationStructureSizes
{
    uint64_t accelerationStructureSize = 0;
    uint64_t scratchSize = 0;
    uint64_t updateScratchSize = 0;
};

// Cluster Acceleration Structure (CLAS) API
enum class ClusterAccelBuildOp
{
    CLASFromTriangles,
    BLASFromCLAS,
    TemplatesFromTriangles,
    CLASFromTemplates,
};

struct ClusterAccelSizes
{
    uint64_t resultSize = 0;
    uint64_t scratchSize = 0;
};

struct ClusterAccelLimitsTriangles
{
    /// Required for CLASFromTriangles and TemplatesFromTriangles operations; must be non-zero.
    uint32_t maxArgCount = 0;
    /// Required; maximum number of triangles in a single cluster.
    uint32_t maxTriangleCountPerArg = 0;
    /// Required; maximum number of vertices in a single cluster.
    uint32_t maxVertexCountPerArg = 0;
    /// Required; maximum number of unique SBT indices within a single cluster.
    uint32_t maxUniqueSbtIndexCountPerArg = 0;
    /// Optional; minimum number of mantissa bits to truncate from vertex positions (0 means no truncation).
    uint32_t positionTruncateBitCount = 0;
};

struct ClusterAccelLimitsClusters
{
    /// Required for BLASFromCLAS operation; must be non-zero.
    uint32_t maxArgCount = 0;
    /// Required; total number of cluster handles across all args.
    uint32_t maxTotalClusterCount = 0;
    /// Required; maximum number of cluster handles per arg.
    uint32_t maxClusterCountPerArg = 0;
};

struct ClusterAccelBuildDesc
{
    /// Operation to perform.
    ClusterAccelBuildOp op = ClusterAccelBuildOp::CLASFromTriangles;

    /// Device buffer containing an array of op-specific device-args records.
    BufferOffsetPair argsBuffer = {};
    /// Stride in bytes between consecutive arg records in argsBuffer.
    uint32_t argsStride = 0;
    /// Number of arg records to consume from argsBuffer.
    uint32_t argCount = 0;

    /// Reserved for future extensions.
    const void* next = nullptr;

    /// Per-operation limits. The active member is determined by the 'op' field.
    /// - CLASFromTriangles: use limitsTriangles
    /// - BLASFromCLAS: use limitsClusters
    /// - TemplatesFromTriangles: use limitsTriangles
    /// - CLASFromTemplates: use limitsTriangles (same)
    union
    {
        ClusterAccelLimitsTriangles limitsTriangles;
        ClusterAccelLimitsClusters limitsClusters;
    } limits = {};

    enum class BuildMode
    {
        Implicit,
        Explicit,
        GetSizes
    };
    BuildMode mode = BuildMode::Implicit;

    struct ImplicitDesc
    {
        // Required output and temporary buffers for implicit builds
        DeviceAddress outputBuffer = 0;
        Size outputBufferSizeInBytes = 0;
        DeviceAddress tempBuffer = 0;
        Size tempBufferSizeInBytes = 0;
        DeviceAddress outputHandlesBuffer = 0;   // optional
        uint32_t outputHandlesStrideInBytes = 0; // optional, defaults to natural stride
        DeviceAddress outputSizesBuffer = 0;     // optional
        uint32_t outputSizesStrideInBytes = 0;   // optional, defaults to natural stride
    };
    struct ExplicitDesc
    {
        // Required temporary buffer for explicit builds
        DeviceAddress tempBuffer = 0;
        Size tempBufferSizeInBytes = 0;
        DeviceAddress destAddressesBuffer = 0;   // required
        uint32_t destAddressesStrideInBytes = 0; // optional, defaults to natural stride
        DeviceAddress outputHandlesBuffer = 0;   // optional, aliases destAddresses if 0
        uint32_t outputHandlesStrideInBytes = 0; // optional, defaults to natural stride
        DeviceAddress outputSizesBuffer = 0;     // optional
        uint32_t outputSizesStrideInBytes = 0;   // optional, defaults to natural stride
    };
    struct GetSizesDesc
    {
        // Required temporary buffer for size queries
        DeviceAddress tempBuffer = 0;
        Size tempBufferSizeInBytes = 0;
        DeviceAddress outputSizesBuffer = 0;   // required
        uint32_t outputSizesStrideInBytes = 0; // optional, defaults to natural stride
    };

    union
    {
        ImplicitDesc implicit;
        ExplicitDesc explicitDest;
        GetSizesDesc getSizes;
    } modeDesc = {};
};

struct AccelerationStructureDesc
{
    StructType structType = StructType::AccelerationStructureDesc;
    const void* next = nullptr;

    uint64_t size;

    const char* label = nullptr;
};

class IAccelerationStructure : public IResource
{
    SLANG_COM_INTERFACE(0x38b056d5, 0x63de, 0x49ca, {0xa0, 0xed, 0x62, 0xa1, 0xbe, 0xc3, 0xd4, 0x65});

public:
    virtual SLANG_NO_THROW AccelerationStructureHandle SLANG_MCALL getHandle() = 0;
    virtual SLANG_NO_THROW DeviceAddress SLANG_MCALL getDeviceAddress() = 0;
    virtual SLANG_NO_THROW Result SLANG_MCALL getDescriptorHandle(DescriptorHandle* outHandle) = 0;
};

struct FenceDesc
{
    StructType structType = StructType::FenceDesc;
    const void* next = nullptr;

    uint64_t initialValue = 0;
    bool isShared = false;

    const char* label = nullptr;
};

class IFence : public ISlangUnknown
{
    SLANG_COM_INTERFACE(0x9daf743c, 0xbc69, 0x4887, {0x80, 0x8b, 0xe6, 0xcf, 0x1f, 0x9e, 0x48, 0xa0});

public:
    /// Returns the currently signaled value on the device.
    virtual SLANG_NO_THROW Result SLANG_MCALL getCurrentValue(uint64_t* outValue) = 0;

    /// Signals the fence from the host with the specified value.
    virtual SLANG_NO_THROW Result SLANG_MCALL setCurrentValue(uint64_t value) = 0;

    virtual SLANG_NO_THROW Result SLANG_MCALL getNativeHandle(NativeHandle* outHandle) = 0;
    virtual SLANG_NO_THROW Result SLANG_MCALL getSharedHandle(NativeHandle* outHandle) = 0;
};

struct ShaderOffset
{
    uint32_t uniformOffset = 0;
    uint32_t bindingRangeIndex = 0;
    uint32_t bindingArrayIndex = 0;
    bool operator==(const ShaderOffset& other) const
    {
        return uniformOffset == other.uniformOffset && bindingRangeIndex == other.bindingRangeIndex &&
               bindingArrayIndex == other.bindingArrayIndex;
    }
    bool operator!=(const ShaderOffset& other) const { return !this->operator==(other); }
    bool operator<(const ShaderOffset& other) const
    {
        if (bindingRangeIndex < other.bindingRangeIndex)
            return true;
        if (bindingRangeIndex > other.bindingRangeIndex)
            return false;
        if (bindingArrayIndex < other.bindingArrayIndex)
            return true;
        if (bindingArrayIndex > other.bindingArrayIndex)
            return false;
        return uniformOffset < other.uniformOffset;
    }
    bool operator<=(const ShaderOffset& other) const { return (*this == other) || (*this) < other; }
    bool operator>(const ShaderOffset& other) const { return other < *this; }
    bool operator>=(const ShaderOffset& other) const { return other <= *this; }
};

enum class ShaderObjectContainerType
{
    None,
    Array,
    StructuredBuffer,
    ParameterBlock
};

enum class BindingType
{
    Undefined,
    Buffer,
    BufferWithCounter,
    Texture,
    Sampler,
    CombinedTextureSampler,
    AccelerationStructure,
};

struct Binding
{
    BindingType type = BindingType::Undefined;
    ComPtr<IResource> resource;
    ComPtr<IResource> resource2;
    union
    {
        BufferRange bufferRange;
    };

    // clang-format off
    Binding() : type(BindingType::Undefined) {}

    Binding(IBuffer* buffer, const BufferRange& range = kEntireBuffer) : type(BindingType::Buffer), resource(buffer), bufferRange(range) {}
    Binding(const ComPtr<IBuffer>& buffer, const BufferRange& range = kEntireBuffer) : type(BindingType::Buffer), resource(buffer), bufferRange(range) {}

    Binding(IBuffer* buffer, IBuffer* counter, const BufferRange& range = kEntireBuffer) : type(BindingType::BufferWithCounter), resource(buffer), resource2(counter), bufferRange(range) {}
    Binding(const ComPtr<IBuffer>& buffer, const ComPtr<IBuffer>& counter, const BufferRange& range = kEntireBuffer) : type(BindingType::BufferWithCounter), resource(buffer), resource2(counter), bufferRange(range) {}

    Binding(ITexture* texture) : type(BindingType::Texture), resource(texture ? texture->getDefaultView() : nullptr) {}
    Binding(const ComPtr<ITexture>& texture) : type(BindingType::Texture), resource(texture ? texture->getDefaultView() : nullptr) {}

    Binding(ITextureView* textureView) : type(BindingType::Texture), resource(textureView) {}
    Binding(const ComPtr<ITextureView>& textureView) : type(BindingType::Texture), resource(textureView) {}

    Binding(ISampler* sampler) : type(BindingType::Sampler) , resource(sampler) {}
    Binding(const ComPtr<ISampler>& sampler) : type(BindingType::Sampler) , resource(sampler) {}

    Binding(ITexture* texture, ISampler* sampler) : type(BindingType::CombinedTextureSampler), resource(texture ? texture->getDefaultView() : nullptr), resource2(sampler) {}
    Binding(const ComPtr<ITexture>& texture, const ComPtr<ISampler>& sampler) : type(BindingType::CombinedTextureSampler), resource(texture ? texture->getDefaultView() : nullptr), resource2(sampler) {}

    Binding(ITextureView* textureView, ISampler* sampler) : type(BindingType::CombinedTextureSampler) , resource(textureView), resource2(sampler) {}
    Binding(const ComPtr<ITextureView>& textureView, const ComPtr<ISampler>& sampler) : type(BindingType::CombinedTextureSampler) , resource(textureView), resource2(sampler) {}

    Binding(IAccelerationStructure* as) : type(BindingType::AccelerationStructure), resource(as) {}
    Binding(const ComPtr<IAccelerationStructure>& as) : type(BindingType::AccelerationStructure), resource(as) {}
    // clang-format on
};

class IShaderObject : public ISlangUnknown
{
    SLANG_COM_INTERFACE(0xb1af6fe7, 0x5e6c, 0x4a11, {0xa9, 0x29, 0x06, 0x8f, 0x0c, 0x0f, 0xbe, 0x4f});

public:
    virtual SLANG_NO_THROW slang::TypeLayoutReflection* SLANG_MCALL getElementTypeLayout() = 0;
    virtual SLANG_NO_THROW ShaderObjectContainerType SLANG_MCALL getContainerType() = 0;
    virtual SLANG_NO_THROW uint32_t SLANG_MCALL getEntryPointCount() = 0;
    virtual SLANG_NO_THROW Result SLANG_MCALL getEntryPoint(uint32_t index, IShaderObject** outEntryPoint) = 0;
    virtual SLANG_NO_THROW Result SLANG_MCALL setData(const ShaderOffset& offset, const void* data, Size size) = 0;
    virtual SLANG_NO_THROW Result SLANG_MCALL getObject(const ShaderOffset& offset, IShaderObject** outObject) = 0;
    virtual SLANG_NO_THROW Result SLANG_MCALL setObject(const ShaderOffset& offset, IShaderObject* object) = 0;
    virtual SLANG_NO_THROW Result SLANG_MCALL setBinding(const ShaderOffset& offset, const Binding& binding) = 0;
    virtual SLANG_NO_THROW Result SLANG_MCALL setDescriptorHandle(
        const ShaderOffset& offset,
        const DescriptorHandle& handle
    ) = 0;

    /// Manually overrides the specialization argument for the sub-object binding at `offset`.
    /// Specialization arguments are passed to the shader compiler to specialize the type
    /// of interface-typed shader parameters.
    virtual SLANG_NO_THROW Result SLANG_MCALL setSpecializationArgs(
        const ShaderOffset& offset,
        const slang::SpecializationArg* args,
        uint32_t count
    ) = 0;

    virtual SLANG_NO_THROW const void* SLANG_MCALL getRawData() = 0;

    virtual SLANG_NO_THROW Size SLANG_MCALL getSize() = 0;

    /// Use the provided constant buffer instead of the internally created one.
    virtual SLANG_NO_THROW Result SLANG_MCALL setConstantBufferOverride(IBuffer* constantBuffer) = 0;

    /// Finalizes the shader object. No further modifications are allowed after this.
    /// Optimizes shader objects for use in multiple passes.
    virtual SLANG_NO_THROW Result SLANG_MCALL finalize() = 0;

    /// Returns true if the shader object has been finalized.
    virtual SLANG_NO_THROW bool SLANG_MCALL isFinalized() = 0;

    inline ComPtr<IShaderObject> getObject(const ShaderOffset& offset)
    {
        ComPtr<IShaderObject> object = nullptr;
        SLANG_RETURN_NULL_ON_FAIL(getObject(offset, object.writeRef()));
        return object;
    }

    inline ComPtr<IShaderObject> getEntryPoint(uint32_t index)
    {
        ComPtr<IShaderObject> entryPoint = nullptr;
        SLANG_RETURN_NULL_ON_FAIL(getEntryPoint(index, entryPoint.writeRef()));
        return entryPoint;
    }
};

enum class StencilOp : uint8_t
{
    Keep,
    Zero,
    Replace,
    IncrementSaturate,
    DecrementSaturate,
    Invert,
    IncrementWrap,
    DecrementWrap,
};

enum class FillMode : uint8_t
{
    Solid,
    Wireframe,
};

enum class CullMode : uint8_t
{
    None,
    Front,
    Back,
};

enum class FrontFaceMode : uint8_t
{
    CounterClockwise,
    Clockwise,
};

struct DepthStencilOpDesc
{
    StencilOp stencilFailOp = StencilOp::Keep;
    StencilOp stencilDepthFailOp = StencilOp::Keep;
    StencilOp stencilPassOp = StencilOp::Keep;
    ComparisonFunc stencilFunc = ComparisonFunc::Always;
};

struct DepthStencilDesc
{
    Format format = Format::Undefined;

    bool depthTestEnable = false;
    bool depthWriteEnable = true;
    ComparisonFunc depthFunc = ComparisonFunc::Less;

    bool stencilEnable = false;
    uint32_t stencilReadMask = 0xFFFFFFFF;
    uint32_t stencilWriteMask = 0xFFFFFFFF;
    DepthStencilOpDesc frontFace;
    DepthStencilOpDesc backFace;

    uint32_t stencilRef = 0; // TODO: this should be removed
};

struct RasterizerDesc
{
    FillMode fillMode = FillMode::Solid;
    CullMode cullMode = CullMode::None;
    FrontFaceMode frontFace = FrontFaceMode::CounterClockwise;
    int32_t depthBias = 0;
    float depthBiasClamp = 0.0f;
    float slopeScaledDepthBias = 0.0f;
    bool depthClipEnable = true;
    bool scissorEnable = false;
    bool multisampleEnable = false;
    bool antialiasedLineEnable = false;
    bool enableConservativeRasterization = false;
    uint32_t forcedSampleCount = 0;
};

enum class LogicOp
{
    NoOp,
};

enum class BlendOp
{
    Add,
    Subtract,
    ReverseSubtract,
    Min,
    Max,
};

enum class BlendFactor
{
    Zero,
    One,
    SrcColor,
    InvSrcColor,
    SrcAlpha,
    InvSrcAlpha,
    DestAlpha,
    InvDestAlpha,
    DestColor,
    InvDestColor,
    SrcAlphaSaturate,
    BlendColor,
    InvBlendColor,
    SecondarySrcColor,
    InvSecondarySrcColor,
    SecondarySrcAlpha,
    InvSecondarySrcAlpha,
};

enum class RenderTargetWriteMask : uint8_t
{
    None = 0,
    Red = 0x01,
    Green = 0x02,
    Blue = 0x04,
    Alpha = 0x08,
    All = 0x0F,
};
SLANG_RHI_ENUM_CLASS_OPERATORS(RenderTargetWriteMask);

struct AspectBlendDesc
{
    BlendFactor srcFactor = BlendFactor::One;
    BlendFactor dstFactor = BlendFactor::Zero;
    BlendOp op = BlendOp::Add;
};

struct ColorTargetDesc
{
    Format format = Format::Undefined;
    AspectBlendDesc color;
    AspectBlendDesc alpha;
    bool enableBlend = false;
    LogicOp logicOp = LogicOp::NoOp;
    RenderTargetWriteMask writeMask = RenderTargetWriteMask::All;
};

struct MultisampleDesc
{
    uint32_t sampleCount = 1;
    uint32_t sampleMask = 0xFFFFFFFF;
    bool alphaToCoverageEnable = false;
    bool alphaToOneEnable = false;
};

struct RenderPipelineDesc
{
    StructType structType = StructType::RenderPipelineDesc;
    const void* next = nullptr;

    IShaderProgram* program = nullptr;
    IInputLayout* inputLayout = nullptr;
    PrimitiveTopology primitiveTopology = PrimitiveTopology::TriangleList;
    const ColorTargetDesc* targets = nullptr;
    uint32_t targetCount = 0;
    DepthStencilDesc depthStencil;
    RasterizerDesc rasterizer;
    MultisampleDesc multisample;

    // Defer target code compilation of program to dispatch time.
    bool deferTargetCompilation = false;

    const char* label = nullptr;
};

struct ComputePipelineDesc
{
    StructType structType = StructType::ComputePipelineDesc;
    const void* next = nullptr;

    IShaderProgram* program = nullptr;
    void* d3d12RootSignatureOverride = nullptr;

    // Defer target code compilation of program to dispatch time.
    bool deferTargetCompilation = false;

    const char* label = nullptr;
};

enum class RayTracingPipelineFlags
{
    None = 0,
    SkipTriangles = (1 << 0),
    SkipProcedurals = (1 << 1),
    EnableSpheres = (1 << 2),
    EnableLinearSweptSpheres = (1 << 3),
<<<<<<< HEAD
    EnableMotion = (1 << 4),
=======
    EnableClusters = (1 << 4),
>>>>>>> 0d051c57
};
SLANG_RHI_ENUM_CLASS_OPERATORS(RayTracingPipelineFlags);

struct HitGroupDesc
{
    const char* hitGroupName = nullptr;
    const char* closestHitEntryPoint = nullptr;
    const char* anyHitEntryPoint = nullptr;
    const char* intersectionEntryPoint = nullptr;
};

struct RayTracingPipelineDesc
{
    StructType structType = StructType::RayTracingPipelineDesc;
    const void* next = nullptr;

    IShaderProgram* program = nullptr;
    uint32_t hitGroupCount = 0;
    const HitGroupDesc* hitGroups = nullptr;
    uint32_t maxRecursion = 0;
    uint32_t maxRayPayloadSize = 0;
    uint32_t maxAttributeSizeInBytes = 8;
    RayTracingPipelineFlags flags = RayTracingPipelineFlags::None;

    // Defer target code compilation of program to dispatch time.
    bool deferTargetCompilation = false;

    const char* label = nullptr;
};

// Specifies the bytes to overwrite into a record in the shader table.
struct ShaderRecordOverwrite
{
    /// Offset within the shader record.
    uint8_t offset;
    /// Number of bytes to overwrite.
    uint8_t size;
    /// Content to overwrite.
    uint8_t data[8];
};

struct ShaderTableDesc
{
    StructType structType = StructType::ShaderTableDesc;
    const void* next = nullptr;

    uint32_t rayGenShaderCount = 0;
    const char** rayGenShaderEntryPointNames = nullptr;
    const ShaderRecordOverwrite* rayGenShaderRecordOverwrites = nullptr;

    uint32_t missShaderCount = 0;
    const char** missShaderEntryPointNames = nullptr;
    const ShaderRecordOverwrite* missShaderRecordOverwrites = nullptr;

    uint32_t hitGroupCount = 0;
    const char** hitGroupNames = nullptr;
    const ShaderRecordOverwrite* hitGroupRecordOverwrites = nullptr;

    uint32_t callableShaderCount = 0;
    const char** callableShaderEntryPointNames = nullptr;
    const ShaderRecordOverwrite* callableShaderRecordOverwrites = nullptr;

    IShaderProgram* program = nullptr;
};

class IShaderTable : public ISlangUnknown
{
    SLANG_COM_INTERFACE(0x348abe3f, 0x5075, 0x4b3d, {0x88, 0xcf, 0x54, 0x83, 0xdc, 0x62, 0xb3, 0xb9});
};

class IPipeline : public ISlangUnknown
{
    SLANG_COM_INTERFACE(0x2ad83bfc, 0x581d, 0x4b88, {0x81, 0x3c, 0x0c, 0x0e, 0xaf, 0x04, 0x0a, 0x00});

public:
    virtual SLANG_NO_THROW IShaderProgram* SLANG_MCALL getProgram() = 0;
    virtual SLANG_NO_THROW Result SLANG_MCALL getNativeHandle(NativeHandle* outHandle) = 0;
};

class IRenderPipeline : public IPipeline
{
    SLANG_COM_INTERFACE(0xf2eb0472, 0xfa25, 0x44f9, {0xb1, 0x90, 0xdc, 0x3e, 0x29, 0xaa, 0x56, 0x6a});

public:
    virtual SLANG_NO_THROW const RenderPipelineDesc& SLANG_MCALL getDesc() = 0;
};

class IComputePipeline : public IPipeline
{
    SLANG_COM_INTERFACE(0x16eded28, 0xdc04, 0x434d, {0x85, 0xb7, 0xd6, 0xfa, 0xa0, 0x00, 0x5d, 0xf3});

public:
    virtual SLANG_NO_THROW const ComputePipelineDesc& SLANG_MCALL getDesc() = 0;
};

class IRayTracingPipeline : public IPipeline
{
    SLANG_COM_INTERFACE(0x5047f5d7, 0xc6f6, 0x4482, {0xab, 0x49, 0x08, 0x57, 0x1b, 0xcf, 0xe8, 0xda});

public:
    virtual SLANG_NO_THROW const RayTracingPipelineDesc& SLANG_MCALL getDesc() = 0;
};

struct ScissorRect
{
    uint32_t minX = 0;
    uint32_t minY = 0;
    uint32_t maxX = 0;
    uint32_t maxY = 0;

    static ScissorRect fromSize(uint32_t width, uint32_t height)
    {
        ScissorRect scissorRect;
        scissorRect.maxX = width;
        scissorRect.maxY = height;
        return scissorRect;
    }
};

struct Viewport
{
    float originX = 0.0f;
    float originY = 0.0f;
    float extentX = 0.0f;
    float extentY = 0.0f;
    float minZ = 0.0f;
    float maxZ = 1.0f;

    static Viewport fromSize(float width, float height)
    {
        Viewport viewport;
        viewport.extentX = width;
        viewport.extentY = height;
        return viewport;
    }
};

enum class WindowHandleType
{
    Undefined,
    HWND,
    NSWindow,
    XlibWindow,
};

struct WindowHandle
{
    WindowHandleType type = WindowHandleType::Undefined;
    uint64_t handleValues[2];

    static WindowHandle fromHwnd(void* hwnd)
    {
        WindowHandle handle = {};
        handle.type = WindowHandleType::HWND;
        handle.handleValues[0] = (uint64_t)(hwnd);
        return handle;
    }
    static WindowHandle fromNSWindow(void* nswindow)
    {
        WindowHandle handle = {};
        handle.type = WindowHandleType::NSWindow;
        handle.handleValues[0] = (uint64_t)(nswindow);
        return handle;
    }
    static WindowHandle fromXlibWindow(void* xdisplay, uint32_t xwindow)
    {
        WindowHandle handle = {};
        handle.type = WindowHandleType::XlibWindow;
        handle.handleValues[0] = (uint64_t)(xdisplay);
        handle.handleValues[1] = xwindow;
        return handle;
    }
};

enum class LoadOp
{
    Load,
    Clear,
    DontCare
};

enum class StoreOp
{
    Store,
    DontCare
};

struct RenderPassColorAttachment
{
    ITextureView* view = nullptr;
    ITextureView* resolveTarget = nullptr;
    LoadOp loadOp = LoadOp::Clear;
    StoreOp storeOp = StoreOp::Store;
    float clearValue[4] = {0.0f, 0.0f, 0.0f, 0.0f};
};

struct RenderPassDepthStencilAttachment
{
    ITextureView* view = nullptr;
    LoadOp depthLoadOp = LoadOp::Clear;
    StoreOp depthStoreOp = StoreOp::Store;
    float depthClearValue = 1.f;
    bool depthReadOnly = false;
    LoadOp stencilLoadOp = LoadOp::Clear;
    StoreOp stencilStoreOp = StoreOp::Store;
    uint8_t stencilClearValue = 0;
    bool stencilReadOnly = false;
};

struct RenderPassDesc
{
    const RenderPassColorAttachment* colorAttachments = nullptr;
    uint32_t colorAttachmentCount = 0;
    const RenderPassDepthStencilAttachment* depthStencilAttachment = nullptr;
};

enum class QueryType
{
    Timestamp,
    AccelerationStructureCompactedSize,
    AccelerationStructureSerializedSize,
    AccelerationStructureCurrentSize,
};

struct QueryPoolDesc
{
    StructType structType = StructType::QueryPoolDesc;
    const void* next = nullptr;

    QueryType type = QueryType::Timestamp;
    uint32_t count = 0;

    const char* label = nullptr;
};

class IQueryPool : public ISlangUnknown
{
    SLANG_COM_INTERFACE(0xe4b585e4, 0x9da9, 0x479b, {0x89, 0x5c, 0x48, 0x78, 0x8e, 0xf2, 0x33, 0x65});

public:
    virtual SLANG_NO_THROW const QueryPoolDesc& SLANG_MCALL getDesc() = 0;
    virtual SLANG_NO_THROW Result SLANG_MCALL getResult(uint32_t queryIndex, uint32_t count, uint64_t* data) = 0;
    virtual SLANG_NO_THROW Result SLANG_MCALL reset() = 0;
};

struct DrawArguments
{
    uint32_t vertexCount = 0;
    uint32_t instanceCount = 1;
    uint32_t startVertexLocation = 0;
    uint32_t startInstanceLocation = 0;
    uint32_t startIndexLocation = 0;
};

struct IndirectDrawArguments
{
    uint32_t vertexCountPerInstance;
    uint32_t instanceCount;
    uint32_t startVertexLocation;
    uint32_t startInstanceLocation;
};

struct IndirectDrawIndexedArguments
{
    uint32_t indexCountPerInstance;
    uint32_t instanceCount;
    uint32_t startIndexLocation;
    int32_t baseVertexLocation;
    uint32_t startInstanceLocation;
};

struct IndirectDispatchArguments
{
    uint32_t threadGroupCountX;
    uint32_t threadGroupCountY;
    uint32_t threadGroupCountZ;
};

struct SamplePosition
{
    int8_t x;
    int8_t y;
};

struct RenderState
{
    uint32_t stencilRef = 0;
    Viewport viewports[16];
    uint32_t viewportCount = 0;
    ScissorRect scissorRects[16];
    uint32_t scissorRectCount = 0;
    BufferOffsetPair vertexBuffers[16];
    uint32_t vertexBufferCount = 0;
    BufferOffsetPair indexBuffer;
    IndexFormat indexFormat = IndexFormat::Uint32;
};

enum class AccelerationStructureCopyMode
{
    Clone,
    Compact
};

struct AccelerationStructureQueryDesc
{
    QueryType queryType;

    IQueryPool* queryPool;

    uint32_t firstQueryIndex;
};

union DeviceOrHostAddress
{
    DeviceAddress deviceAddress;
    void* hostAddress;
};

union DeviceOrHostAddressConst
{
    DeviceAddress deviceAddress;
    const void* hostAddress;
};

enum class CooperativeVectorComponentType
{
    Float16 = 0,
    Float32 = 1,
    Float64 = 2,
    Sint8 = 3,
    Sint16 = 4,
    Sint32 = 5,
    Sint64 = 6,
    Uint8 = 7,
    Uint16 = 8,
    Uint32 = 9,
    Uint64 = 10,
    Sint8Packed = 11,
    Uint8Packed = 12,
    FloatE4M3 = 13,
    FloatE5M2 = 14,
};

enum class CooperativeVectorMatrixLayout
{
    RowMajor = 0,
    ColumnMajor = 1,
    InferencingOptimal = 2,
    TrainingOptimal = 3,
};

struct CooperativeVectorMatrixDesc
{
    /// Number of rows.
    uint32_t rowCount;
    /// Number of columns.
    uint32_t colCount;
    /// Component type of the matrix elements.
    CooperativeVectorComponentType componentType;
    /// Layout of the matrix.
    CooperativeVectorMatrixLayout layout;
    /// Size of the matrix (in bytes).
    size_t size;
    /// Offset from the start of the buffer (in bytes).
    size_t offset;
    /// Stride between rows or columns (in bytes).
    size_t rowColumnStride;
};

struct CooperativeVectorProperties
{
    CooperativeVectorComponentType inputType;
    CooperativeVectorComponentType inputInterpretation;
    CooperativeVectorComponentType matrixInterpretation;
    CooperativeVectorComponentType biasInterpretation;
    CooperativeVectorComponentType resultType;
    bool transpose;
};

struct MarkerColor
{
    float r;
    float g;
    float b;
};

class ICommandBuffer : public ISlangUnknown
{
    SLANG_COM_INTERFACE(0x58e5d83f, 0xad31, 0x44ea, {0xa4, 0xd1, 0x5e, 0x65, 0x9c, 0xd9, 0xa7, 0x57});

public:
    virtual SLANG_NO_THROW Result SLANG_MCALL getNativeHandle(NativeHandle* outHandle) = 0;
};

class IPassEncoder : public ISlangUnknown
{
    SLANG_COM_INTERFACE(0x159cd708, 0x4762, 0x4f30, {0xb5, 0x3f, 0xbe, 0x2a, 0xb5, 0x7d, 0x7c, 0x46});

public:
    virtual SLANG_NO_THROW void SLANG_MCALL pushDebugGroup(const char* name, const MarkerColor& color) = 0;
    virtual SLANG_NO_THROW void SLANG_MCALL popDebugGroup() = 0;
    virtual SLANG_NO_THROW void SLANG_MCALL insertDebugMarker(const char* name, const MarkerColor& color) = 0;

    virtual SLANG_NO_THROW void SLANG_MCALL writeTimestamp(IQueryPool* queryPool, uint32_t queryIndex) = 0;

    virtual SLANG_NO_THROW void SLANG_MCALL end() = 0;
};

class IRenderPassEncoder : public IPassEncoder
{
    SLANG_COM_INTERFACE(0x4f904e1a, 0xa5ed, 0x4496, {0xaa, 0xc6, 0xde, 0xcf, 0x68, 0x1e, 0x6c, 0x74});

public:
    virtual SLANG_NO_THROW IShaderObject* SLANG_MCALL bindPipeline(IRenderPipeline* pipeline) = 0;
    virtual SLANG_NO_THROW void SLANG_MCALL bindPipeline(IRenderPipeline* pipeline, IShaderObject* rootObject) = 0;

    virtual SLANG_NO_THROW void SLANG_MCALL setRenderState(const RenderState& state) = 0;
    virtual SLANG_NO_THROW void SLANG_MCALL draw(const DrawArguments& args) = 0;
    virtual SLANG_NO_THROW void SLANG_MCALL drawIndexed(const DrawArguments& args) = 0;
    virtual SLANG_NO_THROW void SLANG_MCALL drawIndirect(
        uint32_t maxDrawCount,
        BufferOffsetPair argBuffer,
        BufferOffsetPair countBuffer = {}
    ) = 0;
    virtual SLANG_NO_THROW void SLANG_MCALL drawIndexedIndirect(
        uint32_t maxDrawCount,
        BufferOffsetPair argBuffer,
        BufferOffsetPair countBuffer = {}
    ) = 0;
    virtual SLANG_NO_THROW void SLANG_MCALL drawMeshTasks(uint32_t x, uint32_t y, uint32_t z) = 0;
};

class IComputePassEncoder : public IPassEncoder
{
    SLANG_COM_INTERFACE(0x8479334f, 0xfb45, 0x471c, {0xb7, 0x75, 0x94, 0xa5, 0x76, 0x72, 0x32, 0xc8});

public:
    virtual SLANG_NO_THROW IShaderObject* SLANG_MCALL bindPipeline(IComputePipeline* pipeline) = 0;
    virtual SLANG_NO_THROW void SLANG_MCALL bindPipeline(IComputePipeline* pipeline, IShaderObject* rootObject) = 0;

    virtual SLANG_NO_THROW void SLANG_MCALL dispatchCompute(uint32_t x, uint32_t y, uint32_t z) = 0;
    virtual SLANG_NO_THROW void SLANG_MCALL dispatchComputeIndirect(BufferOffsetPair argBuffer) = 0;
};

class IRayTracingPassEncoder : public IPassEncoder
{
    SLANG_COM_INTERFACE(0x4fe41081, 0x819c, 0x4fdc, {0x80, 0x78, 0x40, 0x31, 0x9c, 0x01, 0xff, 0xad});

public:
    virtual SLANG_NO_THROW IShaderObject* SLANG_MCALL bindPipeline(
        IRayTracingPipeline* pipeline,
        IShaderTable* shaderTable
    ) = 0;
    virtual SLANG_NO_THROW void SLANG_MCALL bindPipeline(
        IRayTracingPipeline* pipeline,
        IShaderTable* shaderTable,
        IShaderObject* rootObject
    ) = 0;

    virtual SLANG_NO_THROW void SLANG_MCALL dispatchRays(
        uint32_t rayGenShaderIndex,
        uint32_t width,
        uint32_t height,
        uint32_t depth
    ) = 0;
};

class ICommandEncoder : public ISlangUnknown
{
    SLANG_COM_INTERFACE(0x8ee39d55, 0x2b07, 0x4e61, {0x8f, 0x13, 0x1d, 0x6c, 0x01, 0xa9, 0x15, 0x43});

public:
    virtual SLANG_NO_THROW IRenderPassEncoder* SLANG_MCALL beginRenderPass(const RenderPassDesc& desc) = 0;
    virtual SLANG_NO_THROW IComputePassEncoder* SLANG_MCALL beginComputePass() = 0;
    virtual SLANG_NO_THROW IRayTracingPassEncoder* SLANG_MCALL beginRayTracingPass() = 0;

    virtual SLANG_NO_THROW void SLANG_MCALL copyBuffer(
        IBuffer* dst,
        Offset dstOffset,
        IBuffer* src,
        Offset srcOffset,
        Size size
    ) = 0;

    /// Copies texture from src to dst. If dstSubresource and srcSubresource has mipCount = 0
    /// and layerCount = 0, the entire resource is being copied and dstOffset, srcOffset and extent
    /// arguments are ignored.
    virtual SLANG_NO_THROW void SLANG_MCALL copyTexture(
        ITexture* dst,
        SubresourceRange dstSubresource,
        Offset3D dstOffset,
        ITexture* src,
        SubresourceRange srcSubresource,
        Offset3D srcOffset,
        Extent3D extent
    ) = 0;

    /// Copies texture to a buffer. Each row is aligned to dstRowPitch.
    virtual SLANG_NO_THROW void SLANG_MCALL copyTextureToBuffer(
        IBuffer* dst,
        Offset dstOffset,
        Size dstSize,
        Size dstRowPitch,
        ITexture* src,
        uint32_t srcLayer,
        uint32_t srcMip,
        Offset3D srcOffset,
        Extent3D extent
    ) = 0;


    /// Copies buffer to a texture.
    virtual SLANG_NO_THROW void SLANG_MCALL copyBufferToTexture(
        ITexture* dst,
        uint32_t dstLayer,
        uint32_t dstMip,
        Offset3D dstOffset,
        IBuffer* src,
        Offset srcOffset,
        Size srcSize,
        Size srcRowPitch,
        Extent3D extent
    ) = 0;

    virtual SLANG_NO_THROW Result SLANG_MCALL uploadTextureData(
        ITexture* dst,
        SubresourceRange subresourceRange,
        Offset3D offset,
        Extent3D extent,
        const SubresourceData* subresourceData,
        uint32_t subresourceDataCount
    ) = 0;

    virtual SLANG_NO_THROW Result SLANG_MCALL uploadBufferData(
        IBuffer* dst,
        Offset offset,
        Size size,
        const void* data
    ) = 0;

    virtual SLANG_NO_THROW void SLANG_MCALL clearBuffer(IBuffer* buffer, BufferRange range = kEntireBuffer) = 0;

    inline void clearBuffer(IBuffer* buffer, uint64_t offset, uint64_t size) { clearBuffer(buffer, {offset, size}); }

    virtual SLANG_NO_THROW void SLANG_MCALL clearTextureFloat(
        ITexture* texture,
        SubresourceRange subresourceRange,
        float clearValue[4]
    ) = 0;

    virtual SLANG_NO_THROW void SLANG_MCALL clearTextureUint(
        ITexture* texture,
        SubresourceRange subresourceRange,
        uint32_t clearValue[4]
    ) = 0;

    virtual SLANG_NO_THROW void SLANG_MCALL clearTextureSint(
        ITexture* texture,
        SubresourceRange subresourceRange,
        int32_t clearValue[4]
    ) = 0;

    virtual SLANG_NO_THROW void SLANG_MCALL clearTextureDepthStencil(
        ITexture* texture,
        SubresourceRange subresourceRange,
        bool clearDepth,
        float depthValue,
        bool clearStencil,
        uint8_t stencilValue
    ) = 0;

    virtual SLANG_NO_THROW void SLANG_MCALL resolveQuery(
        IQueryPool* queryPool,
        uint32_t index,
        uint32_t count,
        IBuffer* buffer,
        uint64_t offset
    ) = 0;

    virtual SLANG_NO_THROW void SLANG_MCALL buildAccelerationStructure(
        const AccelerationStructureBuildDesc& desc,
        IAccelerationStructure* dst,
        IAccelerationStructure* src,
        BufferOffsetPair scratchBuffer,
        uint32_t propertyQueryCount,
        const AccelerationStructureQueryDesc* queryDescs
    ) = 0;

    virtual SLANG_NO_THROW void SLANG_MCALL copyAccelerationStructure(
        IAccelerationStructure* dst,
        IAccelerationStructure* src,
        AccelerationStructureCopyMode mode
    ) = 0;

    virtual SLANG_NO_THROW void SLANG_MCALL queryAccelerationStructureProperties(
        uint32_t accelerationStructureCount,
        IAccelerationStructure** accelerationStructures,
        uint32_t queryCount,
        const AccelerationStructureQueryDesc* queryDescs
    ) = 0;

    virtual SLANG_NO_THROW void SLANG_MCALL serializeAccelerationStructure(
        BufferOffsetPair dst,
        IAccelerationStructure* src
    ) = 0;

    virtual SLANG_NO_THROW void SLANG_MCALL deserializeAccelerationStructure(
        IAccelerationStructure* dst,
        BufferOffsetPair src
    ) = 0;

    virtual SLANG_NO_THROW void SLANG_MCALL buildClusterAccelerationStructure(const ClusterAccelBuildDesc& desc) = 0;

    virtual SLANG_NO_THROW void SLANG_MCALL convertCooperativeVectorMatrix(
        IBuffer* dstBuffer,
        const CooperativeVectorMatrixDesc* dstDescs,
        IBuffer* srcBuffer,
        const CooperativeVectorMatrixDesc* srcDescs,
        uint32_t matrixCount
    ) = 0;

    virtual SLANG_NO_THROW void SLANG_MCALL setBufferState(IBuffer* buffer, ResourceState state) = 0;

    virtual SLANG_NO_THROW void SLANG_MCALL setTextureState(
        ITexture* texture,
        SubresourceRange subresourceRange,
        ResourceState state
    ) = 0;

    virtual SLANG_NO_THROW void SLANG_MCALL globalBarrier() = 0;

    inline void setTextureState(ITexture* texture, ResourceState state)
    {
        setTextureState(texture, kEntireTexture, state);
    }

    virtual SLANG_NO_THROW void SLANG_MCALL pushDebugGroup(const char* name, const MarkerColor& color) = 0;
    virtual SLANG_NO_THROW void SLANG_MCALL popDebugGroup() = 0;
    virtual SLANG_NO_THROW void SLANG_MCALL insertDebugMarker(const char* name, const MarkerColor& color) = 0;

    virtual SLANG_NO_THROW void SLANG_MCALL writeTimestamp(IQueryPool* queryPool, uint32_t queryIndex) = 0;

    virtual SLANG_NO_THROW Result SLANG_MCALL finish(ICommandBuffer** outCommandBuffer) = 0;

    inline ComPtr<ICommandBuffer> finish()
    {
        ComPtr<ICommandBuffer> commandBuffer;
        SLANG_RETURN_NULL_ON_FAIL(finish(commandBuffer.writeRef()));
        return commandBuffer;
    }

    virtual SLANG_NO_THROW Result SLANG_MCALL getNativeHandle(NativeHandle* outHandle) = 0;
};

#if 0
class ICommandBufferD3D12 : public ICommandBuffer
{
    SLANG_COM_INTERFACE(0xd0197946, 0xf266, 0x4638, {0x85, 0x16, 0x60, 0xdc, 0x35, 0x70, 0x8c, 0x0f});

public:
    virtual SLANG_NO_THROW void SLANG_MCALL invalidateDescriptorHeapBinding() = 0;
    virtual SLANG_NO_THROW void SLANG_MCALL ensureInternalDescriptorHeapsBound() = 0;
};
#endif

enum class QueueType
{
    Graphics,
};

// The NULL CUDA stream is valid (it refers to the default stream), so we
// use this constant to indicate the absence of one.
void* const kInvalidCUDAStream = reinterpret_cast<void*>(~uintptr_t{0});

struct SubmitDesc
{
    ICommandBuffer** commandBuffers = nullptr;
    uint32_t commandBufferCount = 0;
    IFence** waitFences = nullptr;
    const uint64_t* waitFenceValues = nullptr;
    uint32_t waitFenceCount = 0;
    IFence** signalFences = nullptr;
    const uint64_t* signalFenceValues = nullptr;
    uint32_t signalFenceCount = 0;

    // The CUDA stream to use for the submission. Ignored on non-CUDA backends.
    // If set to `kInvalidCUDAStream`, the CUDA stream associated with the device
    // queue is used, which in the default case the default (NULL) stream.
    void* cudaStream = kInvalidCUDAStream;
};

class ICommandQueue : public ISlangUnknown
{
    SLANG_COM_INTERFACE(0xc530a6bd, 0x6d1b, 0x475f, {0x9a, 0x71, 0xc2, 0x06, 0x67, 0x1f, 0x59, 0xc3});

public:
    virtual SLANG_NO_THROW QueueType SLANG_MCALL getType() = 0;

    virtual SLANG_NO_THROW Result SLANG_MCALL createCommandEncoder(ICommandEncoder** outEncoder) = 0;

    inline ComPtr<ICommandEncoder> createCommandEncoder()
    {
        ComPtr<ICommandEncoder> encoder;
        SLANG_RETURN_NULL_ON_FAIL(createCommandEncoder(encoder.writeRef()));
        return encoder;
    }

    virtual SLANG_NO_THROW Result SLANG_MCALL submit(const SubmitDesc& desc) = 0;

    inline Result submit(ICommandBuffer* commandBuffer)
    {
        // TODO: Remove this check once debug layer is correctly wrapping queue.
        // Right now, internally accessed queues aren't guaranteed to be wrapped
        // by debug layer, so a null commandBuffer doesn't get caught.
        if (!commandBuffer)
            return SLANG_E_INVALID_ARG;

        SubmitDesc desc = {};
        desc.commandBuffers = &commandBuffer;
        desc.commandBufferCount = 1;
        return submit(desc);
    }

    virtual SLANG_NO_THROW Result SLANG_MCALL waitOnHost() = 0;

    virtual SLANG_NO_THROW Result SLANG_MCALL getNativeHandle(NativeHandle* outHandle) = 0;
};

struct SurfaceInfo
{
    /// The preferred format for the surface.
    Format preferredFormat;
    /// The supported texture usage for the surface.
    /// The actual support may be more limited depending on the format.
    TextureUsage supportedUsage;
    /// The list of supported formats for the surface.
    const Format* formats;
    /// The number of supported formats for the surface.
    uint32_t formatCount;
};

struct SurfaceConfig
{
    /// Surface format. If left undefined, the preferred format is used.
    Format format = Format::Undefined;
    /// Usage of the surface. If left undefined, the supported usage is used.
    TextureUsage usage = TextureUsage::None;
    // size_t viewFormatCount;
    // const Format* viewFormats;
    /// Width of the surface in pixels.
    uint32_t width = 0;
    /// Height of the surface in pixels.
    uint32_t height = 0;
    /// Desired number of images in the swap chain.
    uint32_t desiredImageCount = 3;
    /// Enable/disable vertical synchronization.
    bool vsync = true;
};

class ISurface : public ISlangUnknown
{
    SLANG_COM_INTERFACE(0xd6c37a71, 0x7d0d, 0x4714, {0xb7, 0xa3, 0x25, 0xca, 0x81, 0x73, 0x0c, 0x37});

public:
    virtual SLANG_NO_THROW const SurfaceInfo& SLANG_MCALL getInfo() = 0;
    virtual SLANG_NO_THROW const SurfaceConfig* SLANG_MCALL getConfig() = 0;
    virtual SLANG_NO_THROW Result SLANG_MCALL configure(const SurfaceConfig& config) = 0;
    virtual SLANG_NO_THROW Result SLANG_MCALL unconfigure() = 0;
    virtual SLANG_NO_THROW Result SLANG_MCALL acquireNextImage(ITexture** outTexture) = 0;
    virtual SLANG_NO_THROW Result SLANG_MCALL present() = 0;

    ComPtr<ITexture> acquireNextImage()
    {
        ComPtr<ITexture> texture;
        SLANG_RETURN_NULL_ON_FAIL(acquireNextImage(texture.writeRef()));
        return texture;
    }
};


struct HeapAlloc
{
    Offset offset = 0;
    Size size = 0;
    void* pageId = nullptr;
    uint32_t nodeIndex = 0xffffffff;
    uintptr_t address = 0;

    DeviceAddress getDeviceAddress() const { return DeviceAddress(address); }
    void* getHostPtr() const { return reinterpret_cast<void*>(address); }

    bool isValid() const { return address != 0; }
    operator bool() const { return isValid(); }
};

enum class HeapUsage
{
    None = 0,
    Shared = (1 << 0),
};
SLANG_RHI_ENUM_CLASS_OPERATORS(HeapUsage);

struct HeapDesc
{
    StructType structType = StructType::HeapDesc;

    /// Type of memory heap should reside in.
    MemoryType memoryType = MemoryType::DeviceLocal;

    /// Usage flags for the heap.
    HeapUsage usage = HeapUsage::None;

    /// The label for the heap.
    const char* label = nullptr;
};

struct HeapAllocDesc
{
    Size size = 0;
    Size alignment = 0;
};

struct HeapReport
{
    char label[128] = {};
    uint32_t numPages = 0;
    uint64_t totalAllocated = 0;
    uint64_t totalMemUsage = 0;
    uint64_t numAllocations = 0;
};

class IHeap : public ISlangUnknown
{
    SLANG_COM_INTERFACE(0x1c3b8f2a, 0x4d5e, 0x4b6c, {0x9f, 0x7d, 0x3e, 0x1c, 0x8b, 0x6f, 0x2c, 0x5a});

public:
    virtual SLANG_NO_THROW Result SLANG_MCALL allocate(const HeapAllocDesc& desc, HeapAlloc* outAllocation) = 0;

    virtual SLANG_NO_THROW Result SLANG_MCALL free(HeapAlloc allocation) = 0;

    virtual SLANG_NO_THROW Result SLANG_MCALL report(HeapReport* outReport) = 0;

    HeapReport report()
    {
        HeapReport res;
        report(&res);
        return res;
    }

    virtual SLANG_NO_THROW Result SLANG_MCALL flush() = 0;

    virtual SLANG_NO_THROW Result SLANG_MCALL removeEmptyPages() = 0;
};

struct AdapterLUID
{
    uint8_t luid[16];

    bool operator==(const AdapterLUID& other) const
    {
        for (size_t i = 0; i < sizeof(AdapterLUID::luid); ++i)
            if (luid[i] != other.luid[i])
                return false;
        return true;
    }
    bool operator!=(const AdapterLUID& other) const { return !this->operator==(other); }
};

enum class AdapterType
{
    Discrete,
    Integrated,
    Software,
    Unknown,
};

struct AdapterInfo
{
    // Device type of the adapter.
    DeviceType deviceType;

    // Type of the adapter (e.g. discrete, integrated, software).
    AdapterType adapterType;

    // Descriptive name of the adapter.
    char name[128];

    // Unique identifier for the vendor (0 if not available).
    uint32_t vendorID;

    // Unique identifier for the physical device among devices from the vendor (0 if not available)
    uint32_t deviceID;

    // Logically unique identifier of the adapter.
    AdapterLUID luid;
};

// Deprecated
class AdapterList
{
public:
    AdapterList(ISlangBlob* blob)
        : m_blob(blob)
    {
    }

    const AdapterInfo* getAdapters() const
    {
        return reinterpret_cast<const AdapterInfo*>(m_blob ? m_blob->getBufferPointer() : nullptr);
    }

    uint32_t getCount() const { return (uint32_t)(m_blob ? m_blob->getBufferSize() / sizeof(AdapterInfo) : 0); }

private:
    ComPtr<ISlangBlob> m_blob;
};

class IAdapter
{
public:
    virtual SLANG_NO_THROW const AdapterInfo& SLANG_MCALL getInfo() const = 0;
};

struct DeviceLimits
{
    /// Maximum buffer size in bytes.
    uint64_t maxBufferSize;

    /// Maximum dimension for 1D textures.
    uint32_t maxTextureDimension1D;
    /// Maximum dimensions for 2D textures.
    uint32_t maxTextureDimension2D;
    /// Maximum dimensions for 3D textures.
    uint32_t maxTextureDimension3D;
    /// Maximum dimensions for cube textures.
    uint32_t maxTextureDimensionCube;
    /// Maximum number of texture layers.
    uint32_t maxTextureLayers;

    /// Maximum number of vertex input elements in a graphics pipeline.
    uint32_t maxVertexInputElements;
    /// Maximum offset of a vertex input element in the vertex stream.
    uint32_t maxVertexInputElementOffset;
    /// Maximum number of vertex streams in a graphics pipeline.
    uint32_t maxVertexStreams;
    /// Maximum stride of a vertex stream.
    uint32_t maxVertexStreamStride;

    /// Maximum number of threads per thread group.
    uint32_t maxComputeThreadsPerGroup;
    /// Maximum dimensions of a thread group.
    uint32_t maxComputeThreadGroupSize[3];
    /// Maximum number of thread groups per dimension in a single dispatch.
    uint32_t maxComputeDispatchThreadGroups[3];

    /// Maximum number of viewports per pipeline.
    uint32_t maxViewports;
    /// Maximum viewport dimensions.
    uint32_t maxViewportDimensions[2];
    /// Maximum framebuffer dimensions.
    uint32_t maxFramebufferDimensions[3];

    /// Maximum samplers visible in a shader stage.
    uint32_t maxShaderVisibleSamplers;
};

struct DeviceInfo
{
    DeviceType deviceType;

    DeviceLimits limits;

    /// The name of the graphics API being used by this device.
    const char* apiName = nullptr;

    /// The name of the graphics adapter.
    const char* adapterName = nullptr;

    /// The LUID of the graphics adapter.
    AdapterLUID adapterLUID;

    /// The clock frequency used in timestamp queries.
    uint64_t timestampFrequency = 0;

    /// The version of OptiX used by the device (0 if OptiX is not supported).
    /// The format matches the OPTIX_VERSION macro, e.g. 90000 for version 9.0.0.
    uint32_t optixVersion = 0;
};

enum class DebugMessageType
{
    Info,
    Warning,
    Error
};
enum class DebugMessageSource
{
    Layer,
    Driver,
    Slang
};
class IDebugCallback
{
public:
    virtual SLANG_NO_THROW void SLANG_MCALL handleMessage(
        DebugMessageType type,
        DebugMessageSource source,
        const char* message
    ) = 0;
};

struct SlangDesc
{
    /// (optional) A slang global session object, if null a new one will be created.
    slang::IGlobalSession* slangGlobalSession = nullptr;

    SlangMatrixLayoutMode defaultMatrixLayoutMode = SLANG_MATRIX_LAYOUT_ROW_MAJOR;

    const char* const* searchPaths = nullptr;
    uint32_t searchPathCount = 0;

    const slang::PreprocessorMacroDesc* preprocessorMacros = nullptr;
    uint32_t preprocessorMacroCount = 0;

    const slang::CompilerOptionEntry* compilerOptionEntries = nullptr;
    uint32_t compilerOptionEntryCount = 0;

    /// (optional) Target shader profile. If null this will be set to platform dependent default.
    const char* targetProfile = nullptr;

    SlangFloatingPointMode floatingPointMode = SLANG_FLOATING_POINT_MODE_DEFAULT;
    SlangOptimizationLevel optimizationLevel = SLANG_OPTIMIZATION_LEVEL_DEFAULT;
    SlangTargetFlags targetFlags = kDefaultTargetFlags;
    SlangLineDirectiveMode lineDirectiveMode = SLANG_LINE_DIRECTIVE_MODE_DEFAULT;
};

struct BindlessDesc
{
    // Maximum number of bindless buffers.
    uint32_t bufferCount = 1024;
    // Maximum number of bindless textures.
    uint32_t textureCount = 1024;
    // Maximum number of bindless samplers.
    uint32_t samplerCount = 128;
    // Maximum number of bindless acceleration structures.
    uint32_t accelerationStructureCount = 128;
};

struct DeviceNativeHandles
{
    NativeHandle handles[3] = {};
};

struct DeviceDesc
{
    StructType structType = StructType::DeviceDesc;
    const void* next = nullptr;

    // The underlying API/Platform of the device.
    DeviceType deviceType = DeviceType::Default;
    // The device's handles (if they exist) and their associated API. For D3D12, this contains a single
    // NativeHandle for the ID3D12Device. For Vulkan, the first NativeHandle is the VkInstance, the second is the
    // VkPhysicalDevice, and the third is the VkDevice.
    // For CUDA, this contains a handle for the device and/or a handle for the context. If context is provided,
    // device is ignored (and retreived from context). If only device is provided, a context is created for it.
    DeviceNativeHandles existingDeviceHandles;
    // Adapter to use.
    IAdapter* adapter = nullptr;
    // LUID of the adapter to use (deprecated).
    const AdapterLUID* adapterLUID = nullptr;
    // Number of required features.
    uint32_t requiredFeatureCount = 0;
    // Array of required feature names, whose size is `requiredFeatureCount`.
    const char** requiredFeatures = nullptr;
    // Configurations for Slang compiler.
    SlangDesc slang = {};

    // Interface to persistent shader cache.
    IPersistentCache* persistentShaderCache = nullptr;
    // Interface to persistent pipeline cache.
    IPersistentCache* persistentPipelineCache = nullptr;

    /// NVAPI shader extension uav slot (-1 disables the extension).
    uint32_t nvapiExtUavSlot = uint32_t(-1);
    /// NVAPI shader extension register space.
    uint32_t nvapiExtRegisterSpace = 0;

    /// OptiX version to use (0 to use latest).
    /// The format matches the OPTIX_VERSION macro, e.g. 90000 for version 9.0.0.
    uint32_t requiredOptixVersion = 0;

    /// Enable RHI validation layer.
    bool enableValidation = false;
    /// Enable backend API raytracing validation layer (D3D12, Vulkan and CUDA).
    bool enableRayTracingValidation = false;
    /// Enable NVIDIA Aftermath (D3D11, D3D12, Vulkan).
    bool enableAftermath = false;
    /// Debug callback. If not null, this will be called for each debug message.
    IDebugCallback* debugCallback = nullptr;

    /// Enable reporting of shader compilation timings.
    bool enableCompilationReports = false;

    /// Size of a page in staging heap.
    Size stagingHeapPageSize = 16 * 1024 * 1024;

    // Configuration for bindless resources.
    BindlessDesc bindless = {};
};

class IDevice : public ISlangUnknown
{
    SLANG_COM_INTERFACE(0x311ee28b, 0xdb5a, 0x4a3c, {0x89, 0xda, 0xf0, 0x03, 0x0f, 0xd5, 0x70, 0x4b});

public:
    /// Get information about the device.
    virtual SLANG_NO_THROW const DeviceInfo& SLANG_MCALL getInfo() const = 0;

    inline DeviceType getDeviceType() const { return getInfo().deviceType; }

    virtual SLANG_NO_THROW Result SLANG_MCALL getNativeDeviceHandles(DeviceNativeHandles* outHandles) = 0;

    /// Returns a list of features supported by the device.
    virtual SLANG_NO_THROW Result SLANG_MCALL getFeatures(uint32_t* outFeatureCount, Feature* outFeatures) = 0;
    virtual SLANG_NO_THROW bool SLANG_MCALL hasFeature(Feature feature) = 0;
    virtual SLANG_NO_THROW bool SLANG_MCALL hasFeature(const char* feature) = 0;

    /// Returns a list of capabilities supported by the device.
    virtual SLANG_NO_THROW Result SLANG_MCALL getCapabilities(
        uint32_t* outCapabilityCount,
        Capability* outCapabilities
    ) = 0;
    virtual SLANG_NO_THROW bool SLANG_MCALL hasCapability(Capability capability) = 0;
    virtual SLANG_NO_THROW bool SLANG_MCALL hasCapability(const char* capability) = 0;

    virtual SLANG_NO_THROW Result SLANG_MCALL getFormatSupport(Format format, FormatSupport* outFormatSupport) = 0;

    virtual SLANG_NO_THROW Result SLANG_MCALL getSlangSession(slang::ISession** outSlangSession) = 0;

    inline ComPtr<slang::ISession> getSlangSession()
    {
        ComPtr<slang::ISession> result;
        SLANG_RETURN_NULL_ON_FAIL(getSlangSession(result.writeRef()));
        return result;
    }

    /// Create a texture resource.
    ///
    /// If `initData` is non-null, then it must point to an array of
    /// `SubresourceData` with one element for each
    /// subresource of the texture being created.
    ///
    /// The number of subresources in a texture is:
    ///
    ///     effectiveElementCount * mipCount
    ///
    /// where the effective element count is computed as:
    ///
    ///     effectiveElementCount = (isArray ? arrayElementCount : 1) * (isCube ? 6 : 1);
    ///
    virtual SLANG_NO_THROW Result SLANG_MCALL createTexture(
        const TextureDesc& desc,
        const SubresourceData* initData,
        ITexture** outTexture
    ) = 0;

    /// Create a texture resource. initData holds the initialize data to set the contents of the texture when
    /// constructed.
    inline SLANG_NO_THROW ComPtr<ITexture> createTexture(
        const TextureDesc& desc,
        const SubresourceData* initData = nullptr
    )
    {
        ComPtr<ITexture> texture;
        SLANG_RETURN_NULL_ON_FAIL(createTexture(desc, initData, texture.writeRef()));
        return texture;
    }

    virtual SLANG_NO_THROW Result SLANG_MCALL createTextureFromNativeHandle(
        NativeHandle handle,
        const TextureDesc& desc,
        ITexture** outTexture
    ) = 0;

    virtual SLANG_NO_THROW Result SLANG_MCALL createTextureFromSharedHandle(
        NativeHandle handle,
        const TextureDesc& desc,
        const Size size,
        ITexture** outTexture
    ) = 0;

    /// Create a buffer resource
    virtual SLANG_NO_THROW Result SLANG_MCALL createBuffer(
        const BufferDesc& desc,
        const void* initData,
        IBuffer** outBuffer
    ) = 0;

    inline SLANG_NO_THROW ComPtr<IBuffer> createBuffer(const BufferDesc& desc, const void* initData = nullptr)
    {
        ComPtr<IBuffer> buffer;
        SLANG_RETURN_NULL_ON_FAIL(createBuffer(desc, initData, buffer.writeRef()));
        return buffer;
    }

    virtual SLANG_NO_THROW Result SLANG_MCALL createBufferFromNativeHandle(
        NativeHandle handle,
        const BufferDesc& desc,
        IBuffer** outBuffer
    ) = 0;

    virtual SLANG_NO_THROW Result SLANG_MCALL createBufferFromSharedHandle(
        NativeHandle handle,
        const BufferDesc& desc,
        IBuffer** outBuffer
    ) = 0;

    virtual SLANG_NO_THROW Result SLANG_MCALL mapBuffer(IBuffer* buffer, CpuAccessMode mode, void** outData) = 0;
    virtual SLANG_NO_THROW Result SLANG_MCALL unmapBuffer(IBuffer* buffer) = 0;

    virtual SLANG_NO_THROW Result SLANG_MCALL createSampler(const SamplerDesc& desc, ISampler** outSampler) = 0;

    inline ComPtr<ISampler> createSampler(const SamplerDesc& desc)
    {
        ComPtr<ISampler> sampler;
        SLANG_RETURN_NULL_ON_FAIL(createSampler(desc, sampler.writeRef()));
        return sampler;
    }

    virtual SLANG_NO_THROW Result SLANG_MCALL createTextureView(
        ITexture* texture,
        const TextureViewDesc& desc,
        ITextureView** outView
    ) = 0;

    inline ComPtr<ITextureView> createTextureView(ITexture* texture, const TextureViewDesc& desc)
    {
        ComPtr<ITextureView> view;
        SLANG_RETURN_NULL_ON_FAIL(createTextureView(texture, desc, view.writeRef()));
        return view;
    }

    virtual SLANG_NO_THROW Result SLANG_MCALL createSurface(WindowHandle windowHandle, ISurface** outSurface) = 0;

    inline ComPtr<ISurface> createSurface(WindowHandle windowHandle)
    {
        ComPtr<ISurface> surface;
        SLANG_RETURN_NULL_ON_FAIL(createSurface(windowHandle, surface.writeRef()));
        return surface;
    }

    virtual SLANG_NO_THROW Result SLANG_MCALL createInputLayout(
        const InputLayoutDesc& desc,
        IInputLayout** outLayout
    ) = 0;

    inline ComPtr<IInputLayout> createInputLayout(const InputLayoutDesc& desc)
    {
        ComPtr<IInputLayout> layout;
        SLANG_RETURN_NULL_ON_FAIL(createInputLayout(desc, layout.writeRef()));
        return layout;
    }

    inline Result createInputLayout(
        uint32_t vertexSize,
        const InputElementDesc* inputElements,
        uint32_t inputElementCount,
        IInputLayout** outLayout
    )
    {
        VertexStreamDesc streamDesc = {vertexSize, InputSlotClass::PerVertex, 0};

        InputLayoutDesc inputLayoutDesc = {};
        inputLayoutDesc.inputElementCount = inputElementCount;
        inputLayoutDesc.inputElements = inputElements;
        inputLayoutDesc.vertexStreamCount = 1;
        inputLayoutDesc.vertexStreams = &streamDesc;
        return createInputLayout(inputLayoutDesc, outLayout);
    }

    inline ComPtr<IInputLayout> createInputLayout(
        uint32_t vertexSize,
        const InputElementDesc* inputElements,
        uint32_t inputElementCount
    )
    {
        ComPtr<IInputLayout> layout;
        SLANG_RETURN_NULL_ON_FAIL(createInputLayout(vertexSize, inputElements, inputElementCount, layout.writeRef()));
        return layout;
    }

    virtual SLANG_NO_THROW Result SLANG_MCALL getQueue(QueueType type, ICommandQueue** outQueue) = 0;
    inline ComPtr<ICommandQueue> getQueue(QueueType type)
    {
        ComPtr<ICommandQueue> queue;
        SLANG_RETURN_NULL_ON_FAIL(getQueue(type, queue.writeRef()));
        return queue;
    }

    virtual SLANG_NO_THROW Result SLANG_MCALL createShaderObject(
        slang::ISession* slangSession,
        slang::TypeReflection* type,
        ShaderObjectContainerType container,
        IShaderObject** outObject
    ) = 0;

    inline Result createShaderObject(
        slang::TypeReflection* type,
        ShaderObjectContainerType container,
        IShaderObject** outObject
    )
    {
        return createShaderObject(getSlangSession(), type, container, outObject);
    }

    inline ComPtr<IShaderObject> createShaderObject(
        slang::TypeReflection* type,
        ShaderObjectContainerType container = ShaderObjectContainerType::None
    )
    {
        ComPtr<IShaderObject> object;
        SLANG_RETURN_NULL_ON_FAIL(createShaderObject(nullptr, type, container, object.writeRef()));
        return object;
    }

    virtual SLANG_NO_THROW Result SLANG_MCALL createShaderObjectFromTypeLayout(
        slang::TypeLayoutReflection* typeLayout,
        IShaderObject** outObject
    ) = 0;

    virtual SLANG_NO_THROW Result SLANG_MCALL createRootShaderObject(
        IShaderProgram* program,
        IShaderObject** outObject
    ) = 0;

    inline ComPtr<IShaderObject> createRootShaderObject(IShaderProgram* program)
    {
        ComPtr<IShaderObject> object;
        SLANG_RETURN_NULL_ON_FAIL(createRootShaderObject(program, object.writeRef()));
        return object;
    }

    inline ComPtr<IShaderObject> createRootShaderObject(IPipeline* pipeline)
    {
        ComPtr<IShaderObject> object;
        SLANG_RETURN_NULL_ON_FAIL(createRootShaderObject(pipeline->getProgram(), object.writeRef()));
        return object;
    }

    virtual SLANG_NO_THROW Result SLANG_MCALL createShaderTable(
        const ShaderTableDesc& desc,
        IShaderTable** outTable
    ) = 0;

    virtual SLANG_NO_THROW Result SLANG_MCALL createShaderProgram(
        const ShaderProgramDesc& desc,
        IShaderProgram** outProgram,
        ISlangBlob** outDiagnosticBlob = nullptr
    ) = 0;

    inline ComPtr<IShaderProgram> createShaderProgram(
        const ShaderProgramDesc& desc,
        ISlangBlob** outDiagnosticBlob = nullptr
    )
    {
        ComPtr<IShaderProgram> program;
        SLANG_RETURN_NULL_ON_FAIL(createShaderProgram(desc, program.writeRef(), outDiagnosticBlob));
        return program;
    }

    inline ComPtr<IShaderProgram> createShaderProgram(
        slang::IComponentType* linkedProgram,
        ISlangBlob** outDiagnosticBlob = nullptr
    )
    {
        ShaderProgramDesc desc = {};
        desc.slangGlobalScope = linkedProgram;
        return createShaderProgram(desc, outDiagnosticBlob);
    }

    virtual SLANG_NO_THROW Result SLANG_MCALL createRenderPipeline(
        const RenderPipelineDesc& desc,
        IRenderPipeline** outPipeline
    ) = 0;

    inline ComPtr<IRenderPipeline> createRenderPipeline(const RenderPipelineDesc& desc)
    {
        ComPtr<IRenderPipeline> pipeline;
        SLANG_RETURN_NULL_ON_FAIL(createRenderPipeline(desc, pipeline.writeRef()));
        return pipeline;
    }

    virtual SLANG_NO_THROW Result SLANG_MCALL createComputePipeline(
        const ComputePipelineDesc& desc,
        IComputePipeline** outPipeline
    ) = 0;

    inline ComPtr<IComputePipeline> createComputePipeline(const ComputePipelineDesc& desc)
    {
        ComPtr<IComputePipeline> pipeline;
        SLANG_RETURN_NULL_ON_FAIL(createComputePipeline(desc, pipeline.writeRef()));
        return pipeline;
    }

    virtual SLANG_NO_THROW Result SLANG_MCALL createRayTracingPipeline(
        const RayTracingPipelineDesc& desc,
        IRayTracingPipeline** outPipeline
    ) = 0;

    inline ComPtr<IRayTracingPipeline> createRayTracingPipeline(const RayTracingPipelineDesc& desc)
    {
        ComPtr<IRayTracingPipeline> pipeline;
        SLANG_RETURN_NULL_ON_FAIL(createRayTracingPipeline(desc, pipeline.writeRef()));
        return pipeline;
    }

    virtual SLANG_NO_THROW Result SLANG_MCALL getCompilationReportList(ISlangBlob** outReportListBlob) = 0;

    /// Read back texture resource and stores the result in `outData`.
    /// `layout` is the layout to store the data in. It is the caller's responsibility to
    /// ensure that the layout is compatible with the texture format and mip level.
    /// This can be achieved by using `getTextureLayout()` to get the layout for the texture.
    /// The `outData` pointer must be large enough to hold the data (i.e. `layout.sizeInBytes`).
    virtual SLANG_NO_THROW Result SLANG_MCALL readTexture(
        ITexture* texture,
        uint32_t layer,
        uint32_t mip,
        const SubresourceLayout& layout,
        void* outData
    ) = 0;

    /// Read back texture resource and stores the result in `outBlob`.
    virtual SLANG_NO_THROW Result SLANG_MCALL readTexture(
        ITexture* texture,
        uint32_t layer,
        uint32_t mip,
        ISlangBlob** outBlob,
        SubresourceLayout* outLayout
    ) = 0;

    virtual SLANG_NO_THROW Result SLANG_MCALL readBuffer(IBuffer* buffer, Offset offset, Size size, void* outData) = 0;

    virtual SLANG_NO_THROW Result SLANG_MCALL readBuffer(
        IBuffer* buffer,
        Offset offset,
        Size size,
        ISlangBlob** outBlob
    ) = 0;

    virtual SLANG_NO_THROW Result SLANG_MCALL createQueryPool(const QueryPoolDesc& desc, IQueryPool** outPool) = 0;

    virtual SLANG_NO_THROW Result SLANG_MCALL getAccelerationStructureSizes(
        const AccelerationStructureBuildDesc& desc,
        AccelerationStructureSizes* outSizes
    ) = 0;

    virtual SLANG_NO_THROW Result SLANG_MCALL getClusterAccelerationStructureSizes(
        const ClusterAccelBuildDesc& desc,
        ClusterAccelSizes* outSizes
    ) = 0;

    virtual SLANG_NO_THROW Result SLANG_MCALL createAccelerationStructure(
        const AccelerationStructureDesc& desc,
        IAccelerationStructure** outAccelerationStructure
    ) = 0;

    virtual SLANG_NO_THROW Result SLANG_MCALL createFence(const FenceDesc& desc, IFence** outFence) = 0;

    inline ComPtr<IFence> createFence(const FenceDesc& desc)
    {
        ComPtr<IFence> fence;
        SLANG_RETURN_NULL_ON_FAIL(createFence(desc, fence.writeRef()));
        return fence;
    }

    /// Wait on the host for the fences to signals.
    /// `timeout` is in nanoseconds, can be set to `kTimeoutInfinite`.
    virtual SLANG_NO_THROW Result SLANG_MCALL waitForFences(
        uint32_t fenceCount,
        IFence** fences,
        const uint64_t* fenceValues,
        bool waitForAll,
        uint64_t timeout
    ) = 0;

    /// Create a graphics heap
    virtual SLANG_NO_THROW Result SLANG_MCALL createHeap(const HeapDesc& desc, IHeap** outHeap) = 0;

    virtual SLANG_NO_THROW Result SLANG_MCALL getTextureAllocationInfo(
        const TextureDesc& desc,
        Size* outSize,
        Size* outAlignment
    ) = 0;

    /// Get row alignment for a given texture format.
    virtual SLANG_NO_THROW Result SLANG_MCALL getTextureRowAlignment(Format format, Size* outAlignment) = 0;

    // Gets default row alignment if target has one. Returns error otherwise.
    inline SLANG_NO_THROW Result SLANG_MCALL getTextureRowAlignment(size_t* outAlignment)
    {
        return getTextureRowAlignment(Format::Undefined, outAlignment);
    };

    virtual SLANG_NO_THROW Result SLANG_MCALL getCooperativeVectorProperties(
        CooperativeVectorProperties* properties,
        uint32_t* propertiesCount
    ) = 0;

    /// Compute the size in bytes of a cooperative vector matrix with the given properties.
    /// rowColumnStride of zero assumes tight packing.
    /// rowColumnStride is ignored for optimal layouts.
    /// The returned size is aligned to 64 bytes.
    virtual SLANG_NO_THROW Result SLANG_MCALL getCooperativeVectorMatrixSize(
        uint32_t rowCount,
        uint32_t colCount,
        CooperativeVectorComponentType componentType,
        CooperativeVectorMatrixLayout layout,
        size_t rowColumnStride,
        size_t* outSize
    ) = 0;

    virtual SLANG_NO_THROW Result SLANG_MCALL convertCooperativeVectorMatrix(
        void* dstBuffer,
        size_t dstBufferSize,
        const CooperativeVectorMatrixDesc* dstDescs,
        const void* srcBuffer,
        size_t srcBufferSize,
        const CooperativeVectorMatrixDesc* srcDescs,
        uint32_t matrixCount
    ) = 0;

    /// Report status of internal heaps used by the device.
    /// If heapReports is null, returns the number of heaps in heapCount.
    /// If heapReports is provided, fills up to *heapCount heap reports and returns actual count.
    /// @param heapReports [out] Buffer to write heap reports to (can be null for count query)
    /// @param heapCount [in/out] On input: size of heapReports buffer (ignored if heapReports is null). On output:
    /// number of heaps available or written
    virtual SLANG_NO_THROW Result SLANG_MCALL reportHeaps(HeapReport* heapReports, uint32_t* heapCount) = 0;
};

class ITaskPool : public ISlangUnknown
{
    SLANG_COM_INTERFACE(0xab272cee, 0xa546, 0x4ae6, {0xbd, 0x0d, 0xcd, 0xab, 0xa9, 0x3f, 0x6d, 0xa6});

public:
    typedef void* TaskHandle;

    /// \brief Submit a new task.
    /// The returned task must be released with `releaseTask()` when no longer needed
    /// for specifying dependencies or issuing `waitTask()`.
    /// \param func Function to execute.
    /// \param payload Payload to pass to the function.
    /// \param payloadDeleter Optional payload deleter (called when task is destroyed).
    /// \param deps Parent tasks to wait for.
    /// \param depsCount Number of parent tasks.
    /// \return The new task.
    virtual SLANG_NO_THROW TaskHandle SLANG_MCALL submitTask(
        void (*func)(void*),
        void* payload,
        void (*payloadDeleter)(void*),
        TaskHandle* deps,
        size_t depsCount
    ) = 0;

    /// \brief Get the task payload data.
    /// \param task Task to get the payload for.
    /// \return The payload.
    virtual SLANG_NO_THROW void* SLANG_MCALL getTaskPayload(TaskHandle task) = 0;

    /// \brief Release a task.
    /// \param task Task to release.
    virtual SLANG_NO_THROW void SLANG_MCALL releaseTask(TaskHandle task) = 0;

    /// \brief Wait for a task to finish.
    /// \param task Task to wait for.
    virtual SLANG_NO_THROW void SLANG_MCALL waitTask(TaskHandle task) = 0;

    /// \brief Check if a task is done.
    /// \param task Task to check.
    /// \return True if the task is done.
    virtual SLANG_NO_THROW bool SLANG_MCALL isTaskDone(TaskHandle task) = 0;

    /// \brief Wait for all tasks in the pool to finish.
    virtual SLANG_NO_THROW void SLANG_MCALL waitAll() = 0;
};

class IPersistentCache : public ISlangUnknown
{
    SLANG_COM_INTERFACE(0x68981742, 0x7fd6, 0x4700, {0x8a, 0x71, 0xe8, 0xea, 0x42, 0x91, 0x3b, 0x28});

public:
    virtual SLANG_NO_THROW Result SLANG_MCALL writeCache(ISlangBlob* key, ISlangBlob* data) = 0;
    virtual SLANG_NO_THROW Result SLANG_MCALL queryCache(ISlangBlob* key, ISlangBlob** outData) = 0;
};

class IRHI
{
public:
    virtual SLANG_NO_THROW const FormatInfo& SLANG_MCALL getFormatInfo(Format format) = 0;

    virtual SLANG_NO_THROW const char* SLANG_MCALL getDeviceTypeName(DeviceType type) = 0;

    virtual SLANG_NO_THROW bool SLANG_MCALL isDeviceTypeSupported(DeviceType type) = 0;

    virtual SLANG_NO_THROW const char* SLANG_MCALL getFeatureName(Feature feature) = 0;
    virtual SLANG_NO_THROW const char* SLANG_MCALL getCapabilityName(Capability capability) = 0;

    virtual SLANG_NO_THROW IAdapter* SLANG_MCALL getAdapter(DeviceType type, uint32_t index) = 0;

    /// Deprecated. Gets a list of available adapters for a given device type.
    virtual SLANG_NO_THROW Result SLANG_MCALL getAdapters(DeviceType type, ISlangBlob** outAdaptersBlob) = 0;

    inline AdapterList getAdapters(DeviceType type)
    {
        ComPtr<ISlangBlob> blob;
        SLANG_RETURN_NULL_ON_FAIL(getAdapters(type, blob.writeRef()));
        return AdapterList(blob);
    }

    /// Enable debug layers, if available
    /// If this is called, it must be called before creating any devices
    virtual SLANG_NO_THROW void SLANG_MCALL enableDebugLayers() = 0;

    /// Creates a device.
    virtual SLANG_NO_THROW Result SLANG_MCALL createDevice(const DeviceDesc& desc, IDevice** outDevice) = 0;

    ComPtr<IDevice> createDevice(const DeviceDesc& desc)
    {
        ComPtr<IDevice> device;
        SLANG_RETURN_NULL_ON_FAIL(createDevice(desc, device.writeRef()));
        return device;
    }

    /// Create a blob. If `data` is non-null, then it must point to a buffer of size `size`.
    virtual SLANG_NO_THROW Result SLANG_MCALL createBlob(const void* data, size_t size, ISlangBlob** outBlob) = 0;

    ComPtr<ISlangBlob> createBlob(const void* data, size_t size)
    {
        ComPtr<ISlangBlob> blob;
        SLANG_RETURN_NULL_ON_FAIL(createBlob(data, size, blob.writeRef()));
        return blob;
    }

    /// Reports current set of live objects.
    /// Lists all live RHI objects as well as D3D's live objects (using ReportLiveObjects).
    virtual SLANG_NO_THROW Result SLANG_MCALL reportLiveObjects() = 0;

    /// Set the global task pool for the RHI.
    /// Must be called before any devices are created.
    virtual SLANG_NO_THROW Result SLANG_MCALL setTaskPool(ITaskPool* taskPool) = 0;
};

// Extended descs.
struct D3D12ExperimentalFeaturesDesc
{
    StructType structType = StructType::D3D12ExperimentalFeaturesDesc;
    const void* next = nullptr;

    uint32_t featureCount = 0;
    const void* featureIIDs = nullptr;
    const void* configurationStructs = nullptr;
    const uint32_t* configurationStructSizes = nullptr;
};

struct D3D12DeviceExtendedDesc
{
    StructType structType = StructType::D3D12DeviceExtendedDesc;
    const void* next = nullptr;

    const char* rootParameterShaderAttributeName = nullptr;
    bool debugBreakOnD3D12Error = false;
    uint32_t highestShaderModel = 0;
};

struct VulkanDeviceExtendedDesc
{
    StructType structType = StructType::VulkanDeviceExtendedDesc;
    const void* next = nullptr;

    bool enableDebugPrintf = false;
};

} // namespace rhi

/// Get the global interface to the RHI.
extern "C" SLANG_RHI_API rhi::IRHI* SLANG_STDCALL rhiGetInstance();

// Global public functions

namespace rhi {

/// Get the global interface to the RHI.
inline IRHI* getRHI()
{
    return ::rhiGetInstance();
}

inline const FormatInfo& getFormatInfo(Format format)
{
    return getRHI()->getFormatInfo(format);
}

} // namespace rhi<|MERGE_RESOLUTION|>--- conflicted
+++ resolved
@@ -1927,11 +1927,8 @@
     SkipProcedurals = (1 << 1),
     EnableSpheres = (1 << 2),
     EnableLinearSweptSpheres = (1 << 3),
-<<<<<<< HEAD
-    EnableMotion = (1 << 4),
-=======
     EnableClusters = (1 << 4),
->>>>>>> 0d051c57
+    EnableMotion = (1 << 5),
 };
 SLANG_RHI_ENUM_CLASS_OPERATORS(RayTracingPipelineFlags);
 
