--- conflicted
+++ resolved
@@ -1226,113 +1226,6 @@
     AccelerationStructureHandle accelerationStructure;
 };
 
-<<<<<<< HEAD
-/// Instance descriptor matching D3D12_RAYTRACING_INSTANCE_DESC.
-struct AccelerationStructureInstanceDescD3D12
-{
-    float Transform[3][4];
-    uint32_t InstanceID : 24;
-    uint32_t InstanceMask : 8;
-    uint32_t InstanceContributionToHitGroupIndex : 24;
-    uint32_t Flags : 8;
-    uint64_t AccelerationStructure;
-};
-
-/// Instance descriptor matching VkAccelerationStructureInstanceKHR.
-struct AccelerationStructureInstanceDescVulkan
-{
-    float transform[4][3];
-    uint32_t instanceCustomIndex : 24;
-    uint32_t mask : 8;
-    uint32_t instanceShaderBindingTableRecordOffset : 24;
-    uint32_t flags : 8;
-    uint64_t accelerationStructureReference;
-};
-
-/// Instance descriptor matching OptixInstance.
-struct AccelerationStructureInstanceDescOptix
-{
-    float transform[3][4];
-    uint32_t instanceId;
-    uint32_t sbtOffset;
-    uint32_t visibilityMask;
-    uint32_t flags;
-    uint64_t traversableHandle;
-    uint32_t pad[2];
-};
-
-/// Instance descriptor matching MTLAccelerationStructureUserIDInstanceDescriptor.
-struct AccelerationStructureInstanceDescMetal
-{
-    float transform[4][3];
-    uint32_t options;
-    uint32_t mask;
-    uint32_t intersectionFunctionTableOffset;
-    uint32_t accelerationStructureIndex;
-    uint32_t userID;
-};
-
-/// SRT (Scale-Rotation-Translation) transformation data matching VkSRTDataNV.
-struct VkSRTDataNV
-{
-    float sx;
-    float a;
-    float b;
-    float pvx;
-    float sy;
-    float c;
-    float pvz;
-    float sz;
-    float qx;
-    float qy;
-    float qz;
-    float qw;
-    float tx;
-    float ty;
-    float tz;
-};
-
-/// Motion instance data union matching VkAccelerationStructureMotionInstanceDataNV.
-union AccelerationStructureMotionInstanceDataVulkan
-{
-    AccelerationStructureInstanceDescVulkan staticInstance;
-    // matrixMotionInstance and srtMotionInstance are defined separately below
-};
-
-/// Static motion instance descriptor matching VkAccelerationStructureMotionInstanceNV.
-struct AccelerationStructureStaticMotionInstanceVulkan
-{
-    uint32_t type;  // VkAccelerationStructureMotionInstanceTypeNV
-    uint32_t flags; // VkAccelerationStructureMotionInstanceFlagsNV
-    AccelerationStructureMotionInstanceDataVulkan data;
-};
-
-/// Matrix motion instance descriptor matching VkAccelerationStructureMatrixMotionInstanceNV.
-struct AccelerationStructureMatrixMotionInstanceVulkan
-{
-    float transformT0[3][4];
-    float transformT1[3][4];
-    uint32_t instanceCustomIndex : 24;
-    uint32_t mask : 8;
-    uint32_t instanceShaderBindingTableRecordOffset : 24;
-    uint32_t flags : 8;
-    uint64_t accelerationStructureReference;
-};
-
-/// SRT motion instance descriptor matching VkAccelerationStructureSRTMotionInstanceNV.
-struct AccelerationStructureSRTMotionInstanceVulkan
-{
-    VkSRTDataNV transformT0;
-    VkSRTDataNV transformT1;
-    uint32_t instanceCustomIndex : 24;
-    uint32_t mask : 8;
-    uint32_t instanceShaderBindingTableRecordOffset : 24;
-    uint32_t flags : 8;
-    uint64_t accelerationStructureReference;
-};
-
-=======
->>>>>>> a1e5a247
 struct AccelerationStructureAABB
 {
     float minX;
